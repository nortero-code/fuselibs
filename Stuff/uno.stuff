--- conflicted
+++ resolved
@@ -1,11 +1,5 @@
 if WIN32 {
-<<<<<<< HEAD
-    /* 2.77MB */ bin: "https://files.fusetools.com/tooling/7pnJBDg9c1pr-uno-1.6.0-win32.zip"
-} else if MAC {
-    /* 6.10MB */ bin: "https://files.fusetools.com/tooling/PKezHvnMpdVz-uno-1.6.0-macOS.zip"
-=======
     /* 2.95MB */ bin: "https://files.fusetools.com/tooling/iqlMG8Y5cijZ-uno-1.6.0+6485-master-46c941a-win32.zip"
 } else if MAC {
     /* 6.26MB */ bin: "https://files.fusetools.com/tooling/nIf7l8ghDLIZ-uno-1.6.0+6485-master-46c941a-macOS.zip"
->>>>>>> b40d3581
 }