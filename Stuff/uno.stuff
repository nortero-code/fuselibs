--- conflicted
+++ resolved
@@ -1,11 +1,5 @@
 if WIN32 {
-<<<<<<< HEAD
-    /* 2.77MB */ bin: "https://files.fusetools.com/tooling/79jZBHkxLC2X-uno-1.6.0-rc1+6384-master-dc2035f-win32.zip"
-} else if MAC {
-    /* 6.10MB */ bin: "https://files.fusetools.com/tooling/8zoAEoFPVjvq-uno-1.6.0-rc1+6384-master-dc2035f-macOS.zip"
-=======
     /* 2.77MB */ bin: "https://files.fusetools.com/tooling/zQqCvMZZwPkX-uno-1.6.0-rc2-win32.zip"
 } else if MAC {
     /* 6.10MB */ bin: "https://files.fusetools.com/tooling/HirGxEDHHuNx-uno-1.6.0-rc2-macOS.zip"
->>>>>>> 6639735c
 }