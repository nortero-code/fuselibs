--- conflicted
+++ resolved
@@ -1,6 +1,5 @@
 # Unreleased
 
-<<<<<<< HEAD
 ## macOS SIGILL problems
 - Updated the bundled Freetype library on macOS to now (again) include both 32-bit and 64-bit symbols, which fixes an issue where .NET and preview builds would crash with a SIGILL at startup when running on older Mac models.
 - Updated the bundled libjpeg, libpng, Freetype, and SDL2 libaries for macOS to not use AVX instructions, since they are incompatible with the CPUs in some older Mac models. This fixes an issue with SIGILLs in native builds.
@@ -39,21 +38,8 @@
 
 ## Bugfixes
 - Fixes a bug where the app would crash if a databinding resolved to an incompatible type (e.g. binding a number property to a boolean value). (Marshal.TryConvertTo would throw exception instead of fail gracefully).
-=======
-
-## 1.0
-
-### 1.0.3
-
-## ColumnLayout
-- Fixed an issue that would result in a broken layout if a `Sizing="Fill"` was used there wasn't enough space for one column.
->>>>>>> f9ae12d4
-
-## Bug in Container
-- Fixed bug in Container which caused crash when the container had no subtree nodes. This caused the Fuse.MaterialDesign community package to stop working.
 
 ## Fuse.Controls.Video
-- Fixed a bug where we would trigger errors on Android if a live-stream was seeked or paused.
 - Fixed a bug where HLS streams would become zero-sized on iOS.
 
 # Expression functions
@@ -62,6 +48,20 @@
 - added trigonometric math functions `sin`, `cos`, `tan`, `asin`, `acos`, `atan`, `atan2`, `radiansToDegrees`, `degreesToRadians`
 - added math functions `abs`, `sqrt`, `ceil`, `floor`, `exp`, `exp2`, `fract`,`log`, `log2`, `sign`, `pow`, `round`, `trunc`, `clamp`
 - added `lerp` function for linear interpolation between values
+
+
+## 1.0
+
+### 1.0.3
+
+## ColumnLayout
+- Fixed an issue that would result in a broken layout if a `Sizing="Fill"` was used there wasn't enough space for one column.
+
+## Bug in Container
+- Fixed bug in Container which caused crash when the container had no subtree nodes. This caused the Fuse.MaterialDesign community package to stop working.
+
+## Fuse.Controls.Video
+- Fixed a bug where we would trigger errors on Android if a live-stream was seeked or paused.
 
 ## Experimental.TextureLoader
 - Fixed an issue when loading images bigger than the maximum texture-size. Instead of failing, the image gets down-scaled so it fits.
