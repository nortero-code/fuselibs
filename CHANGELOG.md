--- conflicted
+++ resolved
@@ -1,6 +1,5 @@
 # Unreleased
 
-<<<<<<< HEAD
 ## Image loading errors
 - Added more info to the messages reported on failure during image loading.
 
@@ -8,7 +7,6 @@
 - Marked `NativeMember.Context` as Obsolete. Either use passed-down `Context`, or dispatch to `ThreadWorker` instead.
 
 ## Node Data Context
-=======
 
 # 1.7
 
@@ -34,7 +32,6 @@
 - Removed some deprecated methods and classes from `Node`: `IDataListener`, `OnDataChanged`. These were not meant to be public.
 - Deprecated `{}` in favour of the new `data()` function. `{}` had unusual binding rules and would often not bind to the intended context. `data()` always binds to the prime data context, it's unambiguous and predictable.
 - Fixed the object provided to JavaScript callbacks in `args.data`. It will now always be the prime data context, not just the next contextual data.
->>>>>>> fefef6f8
 - Deprecated and removed several functions which were not meant to be public. The deprecated ones will be removed shortly, as the current interface cannot be supported in the future.   `ISiblingDataProvider`, `ISubtreeDataProvider`, `IDataEnumerator`, `Node.GetFirstData`, `Node.EnumerateData`, `Node.BroadcastDataChange`, `Node.IDataListenere`, `Node.OnDataChanged`, `Node.AddDataListener`, `Node.RemoveDataListener`, `IObject`, `IArray`
 
 ### LinearGradient
