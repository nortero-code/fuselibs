# Unreleased

<<<<<<< HEAD
## Fuse.Marshal
- `ToDouble` replaced with `TryToDouble` for naming consistency (old names remain as deprecated)

## Scripting.Context
- Invoke now takes an Action<Scripting.Context>. This is the first step in refactoring our scripting layer to make sure code does not evaluate JS on the wrong thread
=======

# 1.4

## 1.4.0

### Scripting.Context
- Invoke now takes an `Action<Scripting.Context>`. This is the first step in refactoring our scripting layer to make sure code does not evaluate JS on the wrong thread
>>>>>>> 6c6aba6a
- The `Observable` property has been removed from Context & IThreadWorker

### Fuse.Reactive.JavaScript
- Fuse.Reactive.JavaScript has been renamed to Fuse.Scripting.JavaScript & the separate VM packages are now subdirectories of this package

### DesktopApp Updates
- Fixed an issue about certain event not triggering a proper update and redraw on desktop preview/build

### RangeControl
- `LinearRangeBehavior` now correctly responds to `UserStep` values, providing quantized input
- Fixed `RangeControl.RelativeValue` to properly update when bound in UX
- Allowed `Minimum` to be less than `Maximum` on `RangeControl` making it easier to do left-to-right `100..0` ranges.
- Fixed a defect in position calculations in `LinearRangeBehavior`. It now uses the immediate Element parent for bounds calculation as opposed to the `RangeControl`.
- Added `UserStep` support to Android and iOS native Slider

### WebView
- Exported the methods goBack, goForward, reload and stop for use in FuseJS

### ScrollViewPager
- Fixed a NullReferenceError that could happen while using ScrollViewPager in preview

### DatePicker
- Introduced Fuse.Controls.DatePicker class, which wraps native date pickers on Android and iOS. See the `DatePicker` class documentation for more details.

### TimePicker
- Introduced Fuse.Controls.TimePicker class, which wraps native time pickers on Android and iOS. See the `TimePicker` class documentation for more details.

### TextView
- Fixed bug on Android where setting `TextWrapping="NoWrap"` would force the `TextView` to be single line. New behavior is to instead allow the view to scroll horizontally instead of automatically wrapping the text.

### MultiDensityImageSource
- Added native support, meaning it can be used by images inside a `NativeViewHost`.

### Video
- Fixed bug in Video where playback actions, like `Play`, used before the video was initialized would end up getting swallowed.
- Added some JavaScript methods to `Video` to make it easier to control playback from JavaScript, as well as obtaining information the video duration.
- Made `Video.Duration` and `Video.Position` property-bindable.

### Fuse.Marshal:
- Fixed a bug where UX expressions that produce two component floats did not expand to four compoent floats the same same way as literals did.

### Fuse.Reactive framework changes (Uno-level)
- These are breaking changes, but very unlikely to affect your app:
 * The `DataBinding`, `EventBinding` and `ExpressionBinding` class constructors no longer take a `NameTable` argument.
 * The `Name` and `This` expression classes has been removed. The UX compiler will now compile these as `Constant` expressions that contain the actual objects instead.
 * The `IContext` interface no longer contains the `NameTable` property.
 * The `Fuse.IRaw` interface removed (now internal to the `Fuse.Reactive.JavaScript` package). Had no practical public use.
 * The `Fuse.Reactive.ListMirror` class is no longer public. This was never intended to be public and has no practical public application.
 * Added detailed docs for many of the interfaces in the `Fuse.Reactive` namespace.
 * The `Fuse.Reactive.IWriteable` interface has changed (breaking!). The method signature is now `bool TrySetExclusive(object)` instead of `void SetExclusive(object)`. Unlikely to affect your code.
 * `IObservable` and `IObservableArray` no longer push their initial value on `Subscribe`.

### Image
- Image will now respect Exif orientation.


# 1.3

## 1.3.0

### Native UI:
- Fixed bug on iOS that could cause native views from thirdparty libraries to get an incorrect position. (Fixes issues with Firebase AdMob)

### JavaScript: Optional explicit require() of UX symbols
- Symbols declared with `ux:Name`, `ux:Dependency` or `dep` are now also available to `require()` for `<JavaScript>` modules using the `ux:` prefix. This allows us to write code that plays nicer with transpilers and linters. Using require for names declared in UX is optional, but may make the code more readable and maintainable, e.g. `var router = require("ux:router")` over just using `router` with no declaration.

### Fuse.Drawing.Surface
- Fixed a problem where horizontal or vertical lines would not draw in the .NET backend.

### Attract
- Fixed an issue with `attract` not updating when using a data binding as the source value

### Fonts
- Fixed bug where the default font on Android could end up being null.

### ViewHandle
- Fixed issue where Images with Mask could end up not displaying. This happend due to unnecessary invalidation of the implicit native GraphicsView in the app root. This invalidation was introduced when the Surface API was implemented for native. Invalidation is now opt-in on ViewHandle

### Fuse.Drawing.Primitives
- Fixed issue where Circles could draw incorrect due to floating point precision
- Fixed issue where Rectangles could render incorreclty due to FP16 precision limitation.

### Navigation
- Added `Navigator.Pages` to bind the local history to an observable/model
- Added `PageControl.Pages` to bind the list of available pages to an observable/model
- Fixed the semantics of `PageControl.ActiveIndex` to work with dynamic pages. The output, getter, will only be updated when the navigation is intentionally changed to a new page. Previously it would always reflect the current page, which causes problem with dynamic pages. The variation between th desired target and actual target only lasts while the desired target is not yet rooted.
- Changed how `Router` maintains history. This resolves several minor issues, including local histories (though this isn't fully exposed yet). It's intended to be backwards compatible for all known use-cases.
- Changed `IRouterOutlet` and related types to be internal. This was not meant to be public as it's a private detail of the navigation system and could not be implemented correctly by users.
- Removed the `Navigator` `IsReusable` property. These were deprecated over a year ago. Use `Resuse="Any"` instead.
- Removed `PageControl.TransitionEasing` and `Pagecontrol.TransitionDuration`. These were deprecated over a year ago. Use a `NavigationMotion` object instead with `GotoEasing` and `GotoDuration` properties.
- Removed `PageIndicator.DotTemplate` and `PageIndicator.DotFactor`. These were deprecated over a year ago. Use a `ux:Tempate="Dot"` child instead.
- Removed `Navigation.PageData`. It was always meant to be internal and has no public use.
- Allowed `GoBack` and `WhileCanGoBack` on the router to properly interact with bound observable/model `PageHistory`

### ScriptClass
- Added ScriptPromise. This adds support for passing Promises between Uno and the scripting engine. Very useful when dealing with async stuff and JavaScript
- Added ScriptReadonlyProperty. This feature lets you expose readonly data in JavaScript. Useful for exposing constants for example

### WebView
Fixed issue where custom URI schemes were matched too greedily in URLs, making for erroneously intercepted URL requests.

### Delay Push Notification Registration on iOS

On iOS you can now put the following in your unoproj file:

```
    "iOS": {
        "PushNotifications": {
            "RegisterOnLaunch": false
        }
    },
```
which will stop push notifications registering (and potentially asking for permissions) on launch. Your must then call `register()` from JS when you wish to begin using push notifications. On android this option & register are silently ignored.

### Image
- Fixed issue where an `<Image />` could fail to display inside a `<NativeViewHost />` on iOS
- Fixed an issue where a JPEG image from a misconfigured server using `image/jpg` would fail to load.

### Each
- Fixed a bug where replacing the whole list of items with an empty list would not immediately remove the items from the UI.

### Router
- Added several features to allow navigation/routing from within UX, whereas previously JavaScript code was required.
- Added `ModifyRoute`, `GotoRoute` and `PushRoute` actions to replace `RouterModify`. These all have a `Path` property.
	<Each Items="{tags}">
		<Text Value="{tag}">
			<Clicked>
				<PushRoute Path=" 'list', 'tag' : ('id': {tag})"/>
			</Clicked>
		</Text>
	</Each>
- Added `gotoRoute`, `pushRoute`, and `modifyRoute` expression events which allow for simple navigation in event handlers.
	<Button Text="View Details" Clicked="gotoRoute( 'home', 'user' : ( 'id': {userId}) )"/>

### ScrollViewPager
- Added `ScrollViewPage` which simplifies the creation of infinite scrolling lists

### Ellipse
- Added missing hit testing from `Ellipse`. If you relied on there not being any hit testing on an ellipse add `HitTestMode="None"`

### Video
- Xamarin Mac was upgraded to support 64-bit executables on macOS.

### Triggers
- Fixed an issue where certain triggers would not skip their animation/actions as part of the Bypass phase. This will not likely affect many projects, but may resolve some spurious issues where animations did not bypass under certain conditions.
- Fixed an issue where `WhileVisibleInScrollView` did not respect the Bypass phase for element layout.
  * If you required this behaviour add `Bypass="None"` to the trigger -- in exceptional cases you can add `Bypass="ExceptLayout"` to get the precise previous behaviour, but it should not be required, and is only temporarily available for backwards compatibility.
- Several triggers were modified to properly look up the tree for a target node, whereas previously they may have only checked the immediate parent. The affected triggers are `BringIntoView`, `Show`,`Hide`,`Collapse`, `Toggle`, `TransitionState`, `Callback`, `CancelInteractions`, `Stop`, `Play`, `Resume`, `Pause`, `TransitionLayout`, `BringToFront`, `SendToBack`, `EvaluateJS`, `RaiseUserEvent`, `ScrollTo`. This should only change previous behavior if the action was previously configured incorrectly and did nothing or already found the wrong node. Many of the actions have a `Target` to target a specific node, or `TargetNode` to specify where the search begins.
- Changed/fixed `Trigger` to provide the trigger itself as the target node to a `TriggerAction`, previously it'd provide the parent of the trigger. The old behaviour was due to an old tree structure. This should have been updated a long time ago. This allows actions to reference the trigger in which they are contained. If you've created a custom Uno `TriggerAction` and need the old behaviour modify your `Perform(Node target)` to use `target.Parent`. Triggers should in general scan upwards from the target node.

### ScrollView
- Added minimal support to WhileVisibleInScrollView for changes in Element layout updating the status

### Fuse.Drawing.Surface
- Added support for the Surface API in native UI for iOS. Meaning that `Curve`, `VectorLayer` and charting will work inside a `NativeViewHost`.

### TextInput
- Fixed issue on Android causing text to align incorrectly if being scrolled and unfocused.

### WrapPanel
- Added possibility to use `RowAlignment` to align the elements in the major direction of the `WrapPanel` as well as in the minor.

### Optimizations
- Optimized UpdateManager dispatcher to deal better with high numbers of dispatches per frame (as when populating long lists).
- Optimized how ZOrder was computed which improves layout and tree initialization speed. Inlcudes a minor change on the `ITreeRenderer` interface, unlikely to affect your code.
- Optimized how bounding boxes are calculated (improves layout and rendering performance).
- Optimized how render bounds are compounded for larger lists.
- Several low-level optimizations that speeds up scenarios with long lists (e.g. scrollviews). Here are the Uno-level details:
 * Optimized the implementation of the `Visual.Children` collection to be an implicitly linked list. This avoids all memory allocation and shifting in connection with inserting and removing nodes from a parent, and ensures a `O(1)` cost for all child list manipulations.
 * Introduced new public API: `Node.NextSibling<T>()` and `Node.PreviousSibling<T>()`, which can be together with `Visual.FirstChild<T>()` and `Visual.LastChild<T>()`. The recommended way of iterating over the children of a `Visual` is now `for (var c = parent.FirstChild<Visual>(); c != null; c = c.NextSibling<Visual>())` where `Visual` can be replaced with the desired node type to visit.

### Marshalling
- Fuse.Scripting now knows about the JS `Date` type, allowing instances to be passed to/from Uno in the form of `Uno.DateTime` objects. This support extends to databinding, `NativeModule`s, `ScriptClass`s, and the `Context.Wrap/Unwrap` API.
- Binding an object that does not implement `IArray` to a property that expects `IArray` will now automatically convert the value to an array of length 1.

### UpdateManager changes (Uno-level)
- Breaking change: Several entrypoints on UpdateManager now take a `LayoutPriority` enum instead of `int` as the `priority` argument. Very unlikely to affect user code code.
- Fixed an issue where writes to `FuseJS/Observables` would not dispatch in the right order on the UI thread if interleaved with `ScriptClass` callbacks (slightly breaking behavior).


# 1.2

## 1.2.1

### Fuse.Elements
- Fixed an issue where the ElementBatcher ended up throwing an Exception complaining about the element not having a caching rect.


## 1.2.0

### Fuse.Text
- Fixed an issue where the combination of `-DUSE_HARFBUZZ`, `-DCOCOAPODS` *and* certain Pods (in particular Firebase.Database has been identified) caused an app to link to symbols that the AppStore disallows.

### Each
- Fixed an issue where removing an element would not actually remove the element

### Image
- Fixed issue where an `<Image />` could fail to display inside a `<NativeViewHost />` on iOS

### Router
- Added `findRouter` function making it easier to use a router in a page deep inside the UI
- Fixed and issue where relative paths and nested `Router` gave an error about unknown paths

### UX Expressions (Uno-level)
- Introduced support for variable arguments to UX functions - inherit from the `Fuse.Reactive.VarArgFunction` class.
- The classes `Vector2`, `Vector3` and `Vector4` in `Fuse.Reactive` are now removed and replaced with the general purpose, variable-argument version `Vector` instead. This ensures vectors of any length are treated the same way. This is backwards incompatible in the unlikely case of having used these classes explicitly from Uno code.
- Added support for name-value pair syntax: `name: value`. Can be used for JSON-like object notation and named arguments in custom functions. Any vector of name-value pairs is interpreted as an `IObject`, e.g. `{name: 'Joe', apples: 10}` is an object.

### Templates
- Added `Identity` and `IdentityKey` to `Each`. This allows created visuals to be reused when replaced with `replaceAt` or `replaceAll` in an Observable.
- Triggers may now use templates which will be instantiated and added to the parent when active (like a node child).
	<WhileActive>
		<Circle ux:Generate="Template" Color="#AFA" Width="50" Height="50" Alignment="BottomRight"/>
	</WhileActive>
- Added templates to `NodeGroup`, which can now be used in `Each.TemplateSource` and `Instance.TemplateSource`
- `Each`, using `TemplateSource`, will no longer respond to template changes after rooting. This was done to simplify the code, and to support alternate sources, and is a minor perf improvement. It's not likely to affect any code since it didn't work correctly, and there's no way in UX to modify templates after rooting.
- A memory leak was fixed by changing `Instantiator.TemplateSource` to a WeakReference. Only if you assigned this property a temporary value in Uno would this change impact your code.
- Clarified/fixed some issues with how `Each`/`Instances` handled default templates. Previously if no matching template was found all the specified templates, or a subset, might have erronously been used. Now, as was always intended, if you use `MatchKey` and wish to have a default template you must specifiy `ux:DefaultTemplate="true"` on the default template. You cannot have multiple fallback templates, just as you can have only one template of a particular name.
- If a `ux:DefaultTemplate="true"` is specified it will be the template that is used; the complete list of templates will not be used.

### Fuse.Share
- Fixed issue where using Fuse.Share would crash on iPad. Users must provide a position for spawn origin for the share popover. Check the Fuse.Share docs for more details.
- Made iOS implementation internal, this was never ment to be public in the first place

### Optimizations
- Optimized hit testing calculations. Improves scrolling in large scroll views with deep trees inside, among other things.
- Optimized redundant OpenGL rendertarget operations. Gives speedups on some platforms.
- Optimized invalidation strategy for transforms, to avoid subtree traversion. This improves performance generally when animating large subtrees (e.g. scrollviews).
- Backwards incompatible optimization change: The `protected virtual void Visual.OnInvalidateWorldTransform()` method was removed. The contract of this method was very expensive to implement as it had to be called on all nodes, just in case it was overridden somewhere. If you have custom Uno code relying on this method (unlikely), then please rewrite to explicitly subscribe to the `Visual.WorldTransformInvalidated` event instead, like so: Override `OnRooted` and do `WorldTransformInvalidated += OnInvalidateWorldTransform;`, Override `OnUnrooted` and to `WorldTransformInvalidated -= OnInvalidateWorldTransform;`, then rewrite `protected override void OnInvalidateWorldTransform()` to `void OnInvalidateWorldTransform(object sender, EventArgs args)`
- To improve rendering speed, Fuse no longer checks for OpenGL errors in release builds in some performance-critical code paths  
- Improved perceived ScrollView performance by preventing caching while pointers are pressed on them, avoiding inconsistent framerates.
- Fixed a bug which prevented elements like `Image` to use fast-track rendering in trivial cases with opacity (avoids render to texture).
- Optimized how bounding boxes are calculated (improves layout and rendering performance).

### Multitouch
- Fixed issue where during multitouch all input would stop if one finger was lifted.
- Added the option to opt-out of automatic handling of touch events when implementing a native view.

### Attract
- Added the `attract` feature, which was previously only in premiumlibs. This provides a much simpler syntax for animation than the `Attractor` behavior.

### Gesture
- The experimental `IGesture` interface has changed. 
  * The `Significance`, `Priority` and `PriotityAdjustment` have been merged into the single `GetPriority` function.
  * `OnCapture` is changed to `OnCaptureChanged` and provides the previous capture state 
- `Clicked`, `DoubleClicked`, `Tapped`, `DoubleTapped`, and `LongPressed` have been corrected to only detect the primary "first" pointer press. If you'd like to accept any pointer index add `PointerIndex="Any"` to the gesture.
    <Clicked PointerIndex="Any"/>
- `SwipeGesture`, `ScrollView`, `LinearRangeBehaviour` (`Slider`), `CircularRangeBehaviour`, `Clicked`, `Tapped`, `DoubleClicked`, `DoubleTapped`, `LongPressed`, `WhilePressed` all use the gesture system now. They have a `GesturePriority` property which can be used to adjust relative priorities -- though mostly the defaults should be fine.
- The `SwipeGesture.GesturePriority` default is changed from `High` to `Low`. This better fits with how the priorities should work together in a typical app and in general shouldn't affect any usual layouts. You can alter the priority with `GesturePriority="High"`

### Each Reuse
- Added `Reuse` to `Each` allowing the reuse of nodes
- Added `OnChildMoved` to `Visual`. Anything implementing `OnChildAdded` or `OnChildRemoved` will likely need to implement `OnChildMoved` as well. This happens when a child's position in `Children` list changes.
- Added `OnChildMovedWhileRooted` to `IParentObserver`

### UX Expression improvements
- Added `parameter(page)` function which returns the routing parameter of the page parsed as an JSON string.
- UX expressions now support arbitrary array lookups, e.g. `{someArray[index+3]}`. The same syntax can also be used with string keys, e.g `{someObject[someKey]}`. The lookup is fully reactive - both the collection and the key/index can change.

### JavaScript Dependency Injection
- Added support for injecting UX expressions into `<JavaScript>` tags using the `dep` XML namespace. See docs on `JavaScript.Dependencies` for details.

### WhileVisibleInScrollView
- Added `How` property to `WhileVisibleInScrollView` trigger that accepts values `Partial` (default) and `Full`. When set to `Full`, the trigger is only active when the whole element bounds are inside view.

## WebSocket
- Fixed connection problems on ios devices.


# 1.1

## 1.1.1

### Navigation
- Fixed an issue where `Activated` and `WhileActivated` within an `EdgeNavigator` did not correctly identify an active state
- Changed `EdgeNavigation` to return a page in `Active` when no side-panels are active

### Fuse.Share
- Fixed a crash in the iOS implementation for Fuse.Share that could happen on iPad.

### FuseJS
- Fixed a bug where disposing a JavaScript tag that has called the findData-method could lead to a crash.


## 1.1.0

### WhileActive
- Fixed a crash in the rooting of certain tree structures using any of the Navigation triggers such as `WhileActive`

### Fuse.ImageTools
- Fixed bug preventing handling of `KEEP_ASPECT` resize mode on Android when using ImageTools.resize 

### Fuse.Camera
- iOS: Fixed crash when using Fuse.Camera alongside `<iOS.StatusBarConfig IsVisible="false" />`

### Fuse.Launchers
- Fixed bug on iOS where URIs were incorrectly encoded, leading to some input with reserved URI-characters misbehaving.

### ImageTools
- Fixed bug in Android implementation that could result in errors due to prematurely recycled bitmaps

### FuseJS/Bundle
- Added `.list()` to fetch a list of all bundled files
- Added `.readBuffer()` to read a bundle as an ArrayBuffer
- Added `.extract()` to write a bundled file into a destination path

### Image
- A failed to load Image with a Url will now try again when the Url is used again in a new Image
- Added `reload` and `retry` JavaScript functions on `Image` to allow reloading failed images.
- Fixed infinite recursion bug that could happen if a MemoryPolicy is set on a MultiDensityImageSource

### ScrollingAnimation
- Fixed issue where the animation could become out of sync if the properties on ScrollingAnimation were updated.

### macOS SIGILL problems
- Updated the bundled Freetype library on macOS to now (again) include both 32-bit and 64-bit symbols, which fixes an issue where .NET and preview builds would crash with a SIGILL at startup when running on older Mac models.
- Updated the bundled libjpeg, libpng, Freetype, and SDL2 libaries for macOS to not use AVX instructions, since they are incompatible with the CPUs in some older Mac models. This fixes an issue with SIGILLs in native builds.

### Native
- Added feature toggle for implicit `GraphicsView`. If you are making an app using only Native UI disabling the implicit `GraphicsView` can increase performance. Disable the `GraphicsView` by defining `DISABLE_IMPLICIT_GRAPHICSVIEW` when building. For example `uno build -t=ios -DDISABLE_IMPLICIT_GRAPHICSVIEW`

### Gestures
- Fuse.Input.Gesture now only has an internal constructor. This means that external code can't instantiate it. But before, they already couldn't do so in a *meaningful* way, so this shouldn't really affect any applications.

### Native TextInput
- Fixed issue where focusing a `<TextInput />` or `<TextView />` by tapping it would not update the caret position accordingly. 

### Route Navigation Triggers
- `Activated`, `Deactivated`, `WhileActive`, `WhileInactve` have all been fixed when used inside nested navigation. Previously they would only consider the local navigation, not the entire tree. If the old behavior is still desired you can set the `Path="Local"` option on the navigation.
- `Activated`, `Deactivated` have been fixed to only trigger when the navigation is again stable. If you'd instead like to trigger the moment the active page changes, which is closest to the previous undefined behavior, set `When="Immediate"`
- The `NavigationPageProxy` use pattern has changed. `Rooted` is removed, `Unrooted` is now `Dispose`, and the constructor takes the parent argument. This encourages a safer use (avoiding leaks).

### MapView
- Support MapMarker icon anchor X/Y/File properties when setting MapMarkers via JS
- Added `<MapMarker Tapped="{myHandler}"/>` to retain the data context for each tapped marker.
- Added `<MapView AllowScroll="false"/>` to disable the user panning and scrolling around.
- Fixed a bug causing crashes on iPhone 5s devices when using `ShowMyLocation="true"`

### WebView
- Added `<WebView ScrollEnabled="false"/>` to disable the user panning and scrolling around.

### Fuse.Box / Fuse.Ray
- Uno.Geometry.Box and Uno.Geometry.Ray has been replaced with Fuse.Box and Fuse.Ray.

### MemoryPolicy
- Added `QuickUnload` memory policy to keep data in memory for as short as possible.

### ImageTools
- Added supported for encoding/decoding images to/from base64 on DotNet platforms, including Windows and Mac OS X.

### Bugfixes
- Fixes a bug where the app would crash if a databinding resolved to an incompatible type (e.g. binding a number property to a boolean value). (Marshal.TryConvertTo would throw exception instead of fail gracefully).

### Fuse.Controls.Video
- Fixed a bug where HLS streams would become zero-sized on iOS.

### Expression functions
- added `index` and `offsetIndex` as funtions to get the position of an element inside an `Each`
- added functions `mod`, `even`, `odd`, and `alternate` to complement the index functions. These allow visually grouping elements on the screen based on their index.
- added trigonometric math functions `sin`, `cos`, `tan`, `asin`, `acos`, `atan`, `atan2`, `radiansToDegrees`, `degreesToRadians`
- added math functions `abs`, `sqrt`, `ceil`, `floor`, `exp`, `exp2`, `fract`,`log`, `log2`, `sign`, `pow`, `round`, `trunc`, `clamp`
- added `lerp` function for linear interpolation between values


# 1.0

### FuseJS
- Fixed a bug where disposing a JavaScript tag that has called the findData-method could lead to a crash.

## 1.0.4

### GraphicsView
- Fixed issue where apps would not redraw when returning to Foreground

### ScrollView
- Fixed possible nullref in Scroller that could happen in certain cases while scrolling a ScrollView
- Fixed nullref in Scroll that could happen if there are any pending LostCapture callbacks after the Scroller is Unrooted

### Fuse.Elements
- Fixed an issue where the rendering of one element could bleed into the rendering of another element under some very specific circumstances.


## 1.0.3

### ColumnLayout
- Fixed an issue that would result in a broken layout if a `Sizing="Fill"` was used there wasn't enough space for one column.

### Bug in Container
- Fixed bug in Container which caused crash when the container had no subtree nodes. This caused the Fuse.MaterialDesign community package to stop working.

### Fuse.Controls.Video
- Fixed a bug where we would trigger errors on Android if a live-stream was seeked or paused.

### Experimental.TextureLoader
- Fixed an issue when loading images bigger than the maximum texture-size. Instead of failing, the image gets down-scaled so it fits.


## 1.0.2

This release only upgraded Uno.


## 1.0.1

### Fuse.Elements
- Fixed a bug where elements with many children and some of them were rotated, the rotated elements would appear in the wrong location.


## 1.0.0

### iOS
- Fix bug which could cause visual glitches the first time rotating from Portrait to Landscape

### Fuse.Reactive
- The interfaces `IObservable`, `ISubscriber` and `IObserver` are no longer public (affects any class that implements them). These were made accidentally public in Fuse 0.36. These need to be internal in order to allow behind-the scenes optimizations going forward.

### Bugfixes
- Fixes a bug (regression in 0.36) where functions could not be used as data context in event callbacks.
- Fixed a bug where strings like `"20%"` did not marshal correctly to `Size` when databound.
- Fixed a defect in expression functions `x,y,width,height`, they will not use the correct size if referring to an element that already has a layout

### Instance/Each/Deferred
- Changes to the items will not be collected and new items added once per frame. This avoids certain processing bottlenecks. This should not cause any backwards incompatibilties, though the option `Defer="Immediate"` is available to get the previous behavior.
- `Defer="Deferred"` on `Instance`/`Each` allows the deferred creation of nodes without the need for a `Deferred` node
- `Deferred` now has an implied priority based on the node depth. Items with equal `Priority` will now be ordered based on tree depth: deeper nodes come first.

### Page busy
- A `Page` will now be busy for the first frame (or two) after it is prepared. This will block the `Navigator` from starting the transition during those frames, which should improve first frame jerkyness. The `PrepareBusy` property can be set to `None` to disable this behaviour.

### Text edit controls
- Fixed the behaviour of placeholder text in the text renderer used when targeting desktop. The placeholder text is now always visible when there is no text in the text control, even when it has focus.

### GeoLocation
- The GeoLocation module no longer throws an exception if there are no listeners to the `"error"` event when there is an error.
- Fixed an omission that meant that the old way of listening to GeoLocation events (using `GeoLocation.onChanged = ...` instead of the recommended `EventEmitter` `GeoLocation.on("changed", ...)`) did not work.

### Stroke
- The `Stroke` will no longer emit property changed events for its Brush unless it is pinned. This is not anticipated to be an issue for any projects.

### Fuse.Version
- A new static Uno class has been introduced, called `Fuse.Version`. It contains fields for the major, minor and patch-version, as well as a string with the full version number.

### Native
- Add implementation for `android.view.TextureView` to better support multiple `<GraphicsView />`'s and `<NativeViewHost />`'s on Android. 

### Container
- In order to fix a memory leak in `Container` the pre-rooting structure was changed. Children of the container will not be children of the `Subtree` until rooted. It is not believed this will have any noticable effect; other features, like Trigger, also work this way.

### Gestures
- Extended the ability of gestures at multiple levels in the UI tree to cooperate, or take priority
- SwipeGesture now has priority over ScrollView, even if in an ancestor node
- Edge swipes have priority over directional swipes, regardless of the node they are in
- Removed `SwipeType.Continuous` as it did not work correctly and wouldn't fulfill the known use-case even if it did. Consider using `Auto` instead.
- Deprecated public access to the `Scroller` class. This is an internal class and should not be used. All functionality is accessible via `ScrollView`
- Added `SwipeGesture.GesturePriority` and `ScrollView.GesturePriority` to adjust priorities
- Fixed an issue where a higher level capture where preempt one lower in the UI tree

### Visual
- The `then` argument to `BeginRemoveChild` is now an `Action<Node>` to provide the node to the callback. Add an `Node child` argument to the callback function.

### ImageTools
- Changed the algorithm for creating new file names for temporary images. Previously this used a date format that caused problems when several images were created in sub-second intervals, breaking custom map marker icons, for instance.
- Fixed a memory leak that occured when resizing multiple images one after another.

### Vector drawing
A new vector drawing system has been added to Fuse. This allows drawing of curves, shapes, and simple vector images.
- Added `Curve` which allows drawing of lines and polygons. `CurvePoint` can be used to bind to JavaScript observables and servers as the basis for drawing line graphs
- Reintroduced `Path`, `Ellipse`, `Star` and `RegularPolygon`. These are all backed by the new vector system.
- Added several options to `Ellipse` to allow drawing wedges, like with `Circle`
- Added `Arc` for drawing the outside edge of an `Ellipse`
- Added elliptic arc support to `Path` to support more SVG path data
- Removed `FitMode.StrokeMaximum` and `FitMode.ShrinkToStroke` as they could not be reliably supported or behave in a reasonable fashion. To fit accounting for stroke use a wrapping panel with padding instead.
- Removed `Path.ScaleMode` as stroke scaling is not supported as it was before
- Remove the `Fuse.Drawing.Polygons` and `Fuse.Drawing.Paths` packages. Their functionality has been replaced by the new vector system
- `Fuse.Controls.FillRule` has moved to `Fuse.Drawing.FillRule`

### Default Fonts
- Added the following default-fonts, that can be used like so `<Text Font="Bold" FontSize="30">This is some bold text</Text>`:
  * `Thin`
  * `Light`
  * `Regular`
  * `Medium`
  * `Bold`
  * `ThinItalic`
  * `LightItalic`
  * `Italic`
  * `MediumItalic`
  * `BoldItalic`

### Fuse.Audio
- Due to a bug in Mono we have temporarily removed support for PlaySound in preview on OSX.

### MapView
- Fixed a bug causing crashes on iPhone 5s devices when using `ShowMyLocation="true"`

### ImageFill
- Fixed a bug where the `MemoryPolicy` given would not be correctly used.


## Old

See [the commit history for this file](https://github.com/fusetools/fuselibs-public/commits/master/CHANGELOG.md) for older entries.<|MERGE_RESOLUTION|>--- conflicted
+++ resolved
@@ -1,12 +1,8 @@
 # Unreleased
 
-<<<<<<< HEAD
 ## Fuse.Marshal
 - `ToDouble` replaced with `TryToDouble` for naming consistency (old names remain as deprecated)
 
-## Scripting.Context
-- Invoke now takes an Action<Scripting.Context>. This is the first step in refactoring our scripting layer to make sure code does not evaluate JS on the wrong thread
-=======
 
 # 1.4
 
@@ -14,7 +10,6 @@
 
 ### Scripting.Context
 - Invoke now takes an `Action<Scripting.Context>`. This is the first step in refactoring our scripting layer to make sure code does not evaluate JS on the wrong thread
->>>>>>> 6c6aba6a
 - The `Observable` property has been removed from Context & IThreadWorker
 
 ### Fuse.Reactive.JavaScript
