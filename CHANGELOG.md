# Unreleased

# 1.2

<<<<<<< HEAD
## Reactive Expressions
- Fixed a bug where `toUpper` and `toLower` would crash on null-input.

## Fuse.Drawing.Surface
- Added support for the Surface API in native UI for iOS. Meaning that `Curve`, `VectorLayer` and charting will work inside a `NativeViewHost`.
=======
## Optimizations
- Optimized how bounding boxes are calculated (improves layout and rendering performance).
- Optimized how render bounds are compounded for larger lists.
>>>>>>> 7663e7d7


## 1.2.1

### Fuse.Elements
- Fixed an issue where the ElementBatcher ended up throwing an Exception complaining about the element not having a caching rect.


## 1.2.0

### Fuse.Text
- Fixed an issue where the combination of `-DUSE_HARFBUZZ`, `-DCOCOAPODS` *and* certain Pods (in particular Firebase.Database has been identified) caused an app to link to symbols that the AppStore disallows.

### Each
- Fixed an issue where removing an element would not actually remove the element

### Image
- Fixed issue where an `<Image />` could fail to display inside a `<NativeViewHost />` on iOS

### Router
- Added `findRouter` function making it easier to use a router in a page deep inside the UI
- Fixed and issue where relative paths and nested `Router` gave an error about unknown paths

### UX Expressions (Uno-level)
- Introduced support for variable arguments to UX functions - inherit from the `Fuse.Reactive.VarArgFunction` class.
- The classes `Vector2`, `Vector3` and `Vector4` in `Fuse.Reactive` are now removed and replaced with the general purpose, variable-argument version `Vector` instead. This ensures vectors of any length are treated the same way. This is backwards incompatible in the unlikely case of having used these classes explicitly from Uno code.
- Added support for name-value pair syntax: `name: value`. Can be used for JSON-like object notation and named arguments in custom functions.

### Templates
- Added `Identity` and `IdentityKey` to `Each`. This allows created visuals to be reused when replaced with `replaceAt` or `replaceAll` in an Observable.
- Triggers may now use templates which will be instantiated and added to the parent when active (like a node child).
	<WhileActive>
		<Circle ux:Generate="Template" Color="#AFA" Width="50" Height="50" Alignment="BottomRight"/>
	</WhileActive>
- Added templates to `NodeGroup`, which can now be used in `Each.TemplateSource` and `Instance.TemplateSource`
- `Each`, using `TemplateSource`, will no longer respond to template changes after rooting. This was done to simplify the code, and to support alternate sources, and is a minor perf improvement. It's not likely to affect any code since it didn't work correctly, and there's no way in UX to modify templates after rooting.
- A memory leak was fixed by changing `Instantiator.TemplateSource` to a WeakReference. Only if you assigned this property a temporary value in Uno would this change impact your code.
- Clarified/fixed some issues with how `Each`/`Instances` handled default templates. Previously if no matching template was found all the specified templates, or a subset, might have erronously been used. Now, as was always intended, if you use `MatchKey` and wish to have a default template you must specifiy `ux:DefaultTemplate="true"` on the default template. You cannot have multiple fallback templates, just as you can have only one template of a particular name.
- If a `ux:DefaultTemplate="true"` is specified it will be the template that is used; the complete list of templates will not be used.

### Fuse.Share
- Fixed issue where using Fuse.Share would crash on iPad. Users must provide a position for spawn origin for the share popover. Check the Fuse.Share docs for more details.
- Made iOS implementation internal, this was never ment to be public in the first place

### Optimizations
- Optimized hit testing calculations. Improves scrolling in large scroll views with deep trees inside, among other things.
- Optimized redundant OpenGL rendertarget operations. Gives speedups on some platforms.
- Optimized invalidation strategy for transforms, to avoid subtree traversion. This improves performance generally when animating large subtrees (e.g. scrollviews).
- Backwards incompatible optimization change: The `protected virtual void Visual.OnInvalidateWorldTransform()` method was removed. The contract of this method was very expensive to implement as it had to be called on all nodes, just in case it was overridden somewhere. If you have custom Uno code relying on this method (unlikely), then please rewrite to explicitly subscribe to the `Visual.WorldTransformInvalidated` event instead, like so: Override `OnRooted` and do `WorldTransformInvalidated += OnInvalidateWorldTransform;`, Override `OnUnrooted` and to `WorldTransformInvalidated -= OnInvalidateWorldTransform;`, then rewrite `protected override void OnInvalidateWorldTransform()` to `void OnInvalidateWorldTransform(object sender, EventArgs args)`
- To improve rendering speed, Fuse no longer checks for OpenGL errors in release builds in some performance-critical code paths  
- Improved perceived ScrollView performance by preventing caching while pointers are pressed on them, avoiding inconsistent framerates.
- Fixed a bug which prevented elements like `Image` to use fast-track rendering in trivial cases with opacity (avoids render to texture).
- Optimized how bounding boxes are calculated (improves layout and rendering performance).

### Multitouch
- Fixed issue where during multitouch all input would stop if one finger was lifted.
- Added the option to opt-out of automatic handling of touch events when implementing a native view.

### Attract
- Added the `attract` feature, which was previously only in premiumlibs. This provides a much simpler syntax for animation than the `Attractor` behavior.

### Gesture
- The experimental `IGesture` interface has changed. 
  * The `Significance`, `Priority` and `PriotityAdjustment` have been merged into the single `GetPriority` function.
  * `OnCapture` is changed to `OnCaptureChanged` and provides the previous capture state 
- `Clicked`, `DoubleClicked`, `Tapped`, `DoubleTapped`, and `LongPressed` have been corrected to only detect the primary "first" pointer press. If you'd like to accept any pointer index add `PointerIndex="Any"` to the gesture.
    <Clicked PointerIndex="Any"/>
- `SwipeGesture`, `ScrollView`, `LinearRangeBehaviour` (`Slider`), `CircularRangeBehaviour`, `Clicked`, `Tapped`, `DoubleClicked`, `DoubleTapped`, `LongPressed`, `WhilePressed` all use the gesture system now. They have a `GesturePriority` property which can be used to adjust relative priorities -- though mostly the defaults should be fine.
- The `SwipeGesture.GesturePriority` default is changed from `High` to `Low`. This better fits with how the priorities should work together in a typical app and in general shouldn't affect any usual layouts. You can alter the priority with `GesturePriority="High"`

### Each Reuse
- Added `Reuse` to `Each` allowing the reuse of nodes
- Added `OnChildMoved` to `Visual`. Anything implementing `OnChildAdded` or `OnChildRemoved` will likely need to implement `OnChildMoved` as well. This happens when a child's position in `Children` list changes.
- Added `OnChildMovedWhileRooted` to `IParentObserver`

### UX Expression improvements
- Added `parameter(page)` function which returns the routing parameter of the page parsed as an JSON string.
- UX expressions now support arbitrary array lookups, e.g. `{someArray[index+3]}`. The same syntax can also be used with string keys, e.g `{someObject[someKey]}`. The lookup is fully reactive - both the collection and the key/index can change.

### JavaScript Dependency Injection
- Added support for injecting UX expressions into `<JavaScript>` tags using the `dep` XML namespace. See docs on `JavaScript.Dependencies` for details.

### WhileVisibleInScrollView
- Added `How` property to `WhileVisibleInScrollView` trigger that accepts values `Partial` (default) and `Full`. When set to `Full`, the trigger is only active when the whole element bounds are inside view.


# 1.1

## 1.1.1

### Navigation
- Fixed an issue where `Activated` and `WhileActivated` within an `EdgeNavigator` did not correctly identify an active state
- Changed `EdgeNavigation` to return a page in `Active` when no side-panels are active

### Fuse.Share
- Fixed a crash in the iOS implementation for Fuse.Share that could happen on iPad.

### FuseJS
- Fixed a bug where disposing a JavaScript tag that has called the findData-method could lead to a crash.


## 1.1.0

### WhileActive
- Fixed a crash in the rooting of certain tree structures using any of the Navigation triggers such as `WhileActive`

### Fuse.ImageTools
- Fixed bug preventing handling of `KEEP_ASPECT` resize mode on Android when using ImageTools.resize 

### Fuse.Camera
- iOS: Fixed crash when using Fuse.Camera alongside `<iOS.StatusBarConfig IsVisible="false" />`

### Fuse.Launchers
- Fixed bug on iOS where URIs were incorrectly encoded, leading to some input with reserved URI-characters misbehaving.

### ImageTools
- Fixed bug in Android implementation that could result in errors due to prematurely recycled bitmaps

### FuseJS/Bundle
- Added `.list()` to fetch a list of all bundled files
- Added `.readBuffer()` to read a bundle as an ArrayBuffer
- Added `.extract()` to write a bundled file into a destination path

### Image
- A failed to load Image with a Url will now try again when the Url is used again in a new Image
- Added `reload` and `retry` JavaScript functions on `Image` to allow reloading failed images.
- Fixed infinite recursion bug that could happen if a MemoryPolicy is set on a MultiDensityImageSource

### ScrollingAnimation
- Fixed issue where the animation could become out of sync if the properties on ScrollingAnimation were updated.

### macOS SIGILL problems
- Updated the bundled Freetype library on macOS to now (again) include both 32-bit and 64-bit symbols, which fixes an issue where .NET and preview builds would crash with a SIGILL at startup when running on older Mac models.
- Updated the bundled libjpeg, libpng, Freetype, and SDL2 libaries for macOS to not use AVX instructions, since they are incompatible with the CPUs in some older Mac models. This fixes an issue with SIGILLs in native builds.

### Native
- Added feature toggle for implicit `GraphicsView`. If you are making an app using only Native UI disabling the implicit `GraphicsView` can increase performance. Disable the `GraphicsView` by defining `DISABLE_IMPLICIT_GRAPHICSVIEW` when building. For example `uno build -t=ios -DDISABLE_IMPLICIT_GRAPHICSVIEW`

### Gestures
- Fuse.Input.Gesture now only has an internal constructor. This means that external code can't instantiate it. But before, they already couldn't do so in a *meaningful* way, so this shouldn't really affect any applications.

### Native TextInput
- Fixed issue where focusing a `<TextInput />` or `<TextView />` by tapping it would not update the caret position accordingly. 

### Route Navigation Triggers
- `Activated`, `Deactivated`, `WhileActive`, `WhileInactve` have all been fixed when used inside nested navigation. Previously they would only consider the local navigation, not the entire tree. If the old behavior is still desired you can set the `Path="Local"` option on the navigation.
- `Activated`, `Deactivated` have been fixed to only trigger when the navigation is again stable. If you'd instead like to trigger the moment the active page changes, which is closest to the previous undefined behavior, set `When="Immediate"`
- The `NavigationPageProxy` use pattern has changed. `Rooted` is removed, `Unrooted` is now `Dispose`, and the constructor takes the parent argument. This encourages a safer use (avoiding leaks).

### MapView
- Support MapMarker icon anchor X/Y/File properties when setting MapMarkers via JS
- Added `<MapMarker Tapped="{myHandler}"/>` to retain the data context for each tapped marker.
- Added `<MapView AllowScroll="false"/>` to disable the user panning and scrolling around.
- Fixed a bug causing crashes on iPhone 5s devices when using `ShowMyLocation="true"`

### WebView
- Added `<WebView ScrollEnabled="false"/>` to disable the user panning and scrolling around.

### Fuse.Box / Fuse.Ray
- Uno.Geometry.Box and Uno.Geometry.Ray has been replaced with Fuse.Box and Fuse.Ray.

### MemoryPolicy
- Added `QuickUnload` memory policy to keep data in memory for as short as possible.

### ImageTools
- Added supported for encoding/decoding images to/from base64 on DotNet platforms, including Windows and Mac OS X.

### Bugfixes
- Fixes a bug where the app would crash if a databinding resolved to an incompatible type (e.g. binding a number property to a boolean value). (Marshal.TryConvertTo would throw exception instead of fail gracefully).

### Fuse.Controls.Video
- Fixed a bug where HLS streams would become zero-sized on iOS.

### Expression functions
- added `index` and `offsetIndex` as funtions to get the position of an element inside an `Each`
- added functions `mod`, `even`, `odd`, and `alternate` to complement the index functions. These allow visually grouping elements on the screen based on their index.
- added trigonometric math functions `sin`, `cos`, `tan`, `asin`, `acos`, `atan`, `atan2`, `radiansToDegrees`, `degreesToRadians`
- added math functions `abs`, `sqrt`, `ceil`, `floor`, `exp`, `exp2`, `fract`,`log`, `log2`, `sign`, `pow`, `round`, `trunc`, `clamp`
- added `lerp` function for linear interpolation between values


# 1.0

### FuseJS
- Fixed a bug where disposing a JavaScript tag that has called the findData-method could lead to a crash.

## 1.0.4

### GraphicsView
- Fixed issue where apps would not redraw when returning to Foreground

### ScrollView
- Fixed possible nullref in Scroller that could happen in certain cases while scrolling a ScrollView
- Fixed nullref in Scroll that could happen if there are any pending LostCapture callbacks after the Scroller is Unrooted

### Fuse.Elements
- Fixed an issue where the rendering of one element could bleed into the rendering of another element under some very specific circumstances.


## 1.0.3

### ColumnLayout
- Fixed an issue that would result in a broken layout if a `Sizing="Fill"` was used there wasn't enough space for one column.

### Bug in Container
- Fixed bug in Container which caused crash when the container had no subtree nodes. This caused the Fuse.MaterialDesign community package to stop working.

### Fuse.Controls.Video
- Fixed a bug where we would trigger errors on Android if a live-stream was seeked or paused.

### Experimental.TextureLoader
- Fixed an issue when loading images bigger than the maximum texture-size. Instead of failing, the image gets down-scaled so it fits.


## 1.0.2

This release only upgraded Uno.


## 1.0.1

### Fuse.Elements
- Fixed a bug where elements with many children and some of them were rotated, the rotated elements would appear in the wrong location.


## 1.0.0

### iOS
- Fix bug which could cause visual glitches the first time rotating from Portrait to Landscape

### Fuse.Reactive
- The interfaces `IObservable`, `ISubscriber` and `IObserver` are no longer public (affects any class that implements them). These were made accidentally public in Fuse 0.36. These need to be internal in order to allow behind-the scenes optimizations going forward.

### Bugfixes
- Fixes a bug (regression in 0.36) where functions could not be used as data context in event callbacks.
- Fixed a bug where strings like `"20%"` did not marshal correctly to `Size` when databound.
- Fixed a defect in expression functions `x,y,width,height`, they will not use the correct size if referring to an element that already has a layout

### Instance/Each/Deferred
- Changes to the items will not be collected and new items added once per frame. This avoids certain processing bottlenecks. This should not cause any backwards incompatibilties, though the option `Defer="Immediate"` is available to get the previous behavior.
- `Defer="Deferred"` on `Instance`/`Each` allows the deferred creation of nodes without the need for a `Deferred` node
- `Deferred` now has an implied priority based on the node depth. Items with equal `Priority` will now be ordered based on tree depth: deeper nodes come first.

### Page busy
- A `Page` will now be busy for the first frame (or two) after it is prepared. This will block the `Navigator` from starting the transition during those frames, which should improve first frame jerkyness. The `PrepareBusy` property can be set to `None` to disable this behaviour.

### Text edit controls
- Fixed the behaviour of placeholder text in the text renderer used when targeting desktop. The placeholder text is now always visible when there is no text in the text control, even when it has focus.

### GeoLocation
- The GeoLocation module no longer throws an exception if there are no listeners to the `"error"` event when there is an error.
- Fixed an omission that meant that the old way of listening to GeoLocation events (using `GeoLocation.onChanged = ...` instead of the recommended `EventEmitter` `GeoLocation.on("changed", ...)`) did not work.

### Stroke
- The `Stroke` will no longer emit property changed events for its Brush unless it is pinned. This is not anticipated to be an issue for any projects.

### Fuse.Version
- A new static Uno class has been introduced, called `Fuse.Version`. It contains fields for the major, minor and patch-version, as well as a string with the full version number.

### Native
- Add implementation for `android.view.TextureView` to better support multiple `<GraphicsView />`'s and `<NativeViewHost />`'s on Android. 

### Container
- In order to fix a memory leak in `Container` the pre-rooting structure was changed. Children of the container will not be children of the `Subtree` until rooted. It is not believed this will have any noticable effect; other features, like Trigger, also work this way.

### Gestures
- Extended the ability of gestures at multiple levels in the UI tree to cooperate, or take priority
- SwipeGesture now has priority over ScrollView, even if in an ancestor node
- Edge swipes have priority over directional swipes, regardless of the node they are in
- Removed `SwipeType.Continuous` as it did not work correctly and wouldn't fulfill the known use-case even if it did. Consider using `Auto` instead.
- Deprecated public access to the `Scroller` class. This is an internal class and should not be used. All functionality is accessible via `ScrollView`
- Added `SwipeGesture.GesturePriority` and `ScrollView.GesturePriority` to adjust priorities
- Fixed an issue where a higher level capture where preempt one lower in the UI tree

### Visual
- The `then` argument to `BeginRemoveChild` is now an `Action<Node>` to provide the node to the callback. Add an `Node child` argument to the callback function.

### ImageTools
- Changed the algorithm for creating new file names for temporary images. Previously this used a date format that caused problems when several images were created in sub-second intervals, breaking custom map marker icons, for instance.
- Fixed a memory leak that occured when resizing multiple images one after another.

### Vector drawing
A new vector drawing system has been added to Fuse. This allows drawing of curves, shapes, and simple vector images.
- Added `Curve` which allows drawing of lines and polygons. `CurvePoint` can be used to bind to JavaScript observables and servers as the basis for drawing line graphs
- Reintroduced `Path`, `Ellipse`, `Star` and `RegularPolygon`. These are all backed by the new vector system.
- Added several options to `Ellipse` to allow drawing wedges, like with `Circle`
- Added `Arc` for drawing the outside edge of an `Ellipse`
- Added elliptic arc support to `Path` to support more SVG path data
- Removed `FitMode.StrokeMaximum` and `FitMode.ShrinkToStroke` as they could not be reliably supported or behave in a reasonable fashion. To fit accounting for stroke use a wrapping panel with padding instead.
- Removed `Path.ScaleMode` as stroke scaling is not supported as it was before
- Remove the `Fuse.Drawing.Polygons` and `Fuse.Drawing.Paths` packages. Their functionality has been replaced by the new vector system
- `Fuse.Controls.FillRule` has moved to `Fuse.Drawing.FillRule`

### Default Fonts
- Added the following default-fonts, that can be used like so `<Text Font="Bold" FontSize="30">This is some bold text</Text>`:
  * `Thin`
  * `Light`
  * `Regular`
  * `Medium`
  * `Bold`
  * `ThinItalic`
  * `LightItalic`
  * `Italic`
  * `MediumItalic`
  * `BoldItalic`

### Fuse.Audio
- Due to a bug in Mono we have temporarily removed support for PlaySound in preview on OSX.

### MapView
- Fixed a bug causing crashes on iPhone 5s devices when using `ShowMyLocation="true"`

### ImageFill
- Fixed a bug where the `MemoryPolicy` given would not be correctly used.


## Old

See [the commit history for this file](https://github.com/fusetools/fuselibs-public/commits/master/CHANGELOG.md) for older entries.

<|MERGE_RESOLUTION|>--- conflicted
+++ resolved
@@ -2,17 +2,15 @@
 
 # 1.2
 
-<<<<<<< HEAD
 ## Reactive Expressions
 - Fixed a bug where `toUpper` and `toLower` would crash on null-input.
 
 ## Fuse.Drawing.Surface
 - Added support for the Surface API in native UI for iOS. Meaning that `Curve`, `VectorLayer` and charting will work inside a `NativeViewHost`.
-=======
+
 ## Optimizations
 - Optimized how bounding boxes are calculated (improves layout and rendering performance).
 - Optimized how render bounds are compounded for larger lists.
->>>>>>> 7663e7d7
 
 
 ## 1.2.1
