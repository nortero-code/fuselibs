# Unreleased

<<<<<<< HEAD
## Expressions
- Added support for boolean `==` and `!=` expressions, which can be used for things like negating expressions.

## Let
=======

# 1.6

## 1.6.0

### Let
>>>>>>> 44fb09c6
- Added specific type version of `Let`, such as `LetFloat` and `LetString`. This improve the ability to connect pieces of the UX together and do animation/transitions in UX without using JavaScript.

### Instantiator
- Improved the internals of `Instantiator` (the base for `Each` and `Instance`). This also fixed a few corner cases with templates not updating, but should otherwise not affect user code.
- Fixed the creation of templates in `Each` / `Instance` when the data context is null/non-extant. It will now not instantiate the templates are all. This prevents some kinds of binding defects and improves efficiency with default templates.

### Element
- Fixed an incorrect cascade of `MinWidth` / `MinHeight`. This could only be noticed in certain scenarios using `BoxSizing="FillAspect"`.
- Fixed the `width`, `height`, `x`, and `y` functions to support an element losing its layout. They become undefined in this case, thus allowing a syntax like `width(element) ?? 50`

### StackPanel
- Fixed the invalid propagation of MaxWidth/MaxHeight in a StackPanel to its children

### Data Context
- Resolved a situation with nested context binding `{}`, such as `With` and `Instance`, where the data would not correctly update

### Selection
- Fixed the ordering of events so that `SelectionChanged` is emitted after the bound value is updated

### Expressions
- Deprecated `UnaryOperator.OnNewOperand` and `OnLostOperand`.  These are part of a broken pattern of using unary expressions (and were not present on Binary/Ternary/QuaternaryOperator). You generally shouldn't need this, and should implement `Compute` instead. In the rare cases you need the vrituals you'll need to extend Expression and implement `Subscribe`, using `ExpressionListener` as a way to capture the correct functionality.
- Moved `VarArgFunction.Argument` to `Expression.Argument`. It's in a base class so still has visibility in `VarArgFunction`.
- `VarArgFunction.Subscription.OnNewData` and `OnLostData` have been sealed. They should not have been open for overriding before as it conflicts with the inner workings on the class. Only the `OnNewPartialArguments` and `OnNewArguments` should be overridden.
- Improved error handling on several operators and math functions. Instead of exceptions these should produce the standard conversion/computation warnings for invalid types.
- Added `size()` function to force conversion to a `Size` or `Size2` type. Useful when dealing with unknown types and some operators that would otherwise result in the undesired conversion.

### Navigation
- Fixed an issue with `Navigator.Pages` not registering pages correctly in certain initialization orders
- Added `$navigationRequest` to `Navigation.Pages` objects. This can be used to fine-tune the navigation.

### Instance
- Added `Instance.Item` to work similar to an `Each` with a single data item

### Expression Functions
- Added `nonNull` for special evaluation handling for temporary null values. This may be useful in migrating code that is now producing many incompatbile argument warnings.
- Changed operators / functions to report warnings if they are provided with invalid arguments. This should help locate errors in code that were previously silent and just didn't evaluate, or evaluated wrong.  Consider using the `??` operator, and the `isNull`, `isDefined` and `nonNull` functions to deal with non-data scenarios.
- Removed `protected` from `BinaryOperator.OnNewOperands`. This was intended to be `internal` as there is no correct way to overload it. If you happened to use it we can provide a different base-class to use for you.

### Fuse.Preview Selection
- Removed the following APIs, that were never meant to be exposed to user-code:
  * `Fuse.Visual.DrawLocalSelection(DrawContext, Rect)`
  * `Fuse.Visual.DrawSelection(DrawContext)`
  * `Fuse.AppBase.InvalidateSelection()`
  * `Fuse.App.DrawSelection(DrawContext)`
  * `Fuse.Preview.SelectionManager`
  * `Fuse.Preview.ISelection`

### Conversions
- Added `float()` expression to force conversion to float values
- Added `string()` expression to force conversion to string values

### Let
- Introduced an experimental `Let` feature that allows creating expression aliases and local variables in UX

### Timer
- Fixed issue where creating a repeating `Timer` with 0 delay in JavaScript would not prevent the worker thread to become idle.

### RangeControl
- `RangeControl.Value` and `RangeControl2D.Value` are not longer clamped to the `Range` of the control. This fixes issues where the `Value` was incorrectly modified when the range and value were both data bound. The user behaviors `LinearRangeBehavior` and `CircularRangeBehavior` will both however clamp to the range -- the user cannot select outside the range.

### Observables and bindings
- Fixed an issue where missing data was propagated as null. This will affect Observable's that contain zero data, and may have resulted in some bindings showing old/incorrect data.

### Multi-density image sources
- Fixed an issue where the desired size of a multi-density source ended up as the pixel size of the selected image source. The effect was that images rendered on a high-density screen, would appear larger than on a low density screen.

### Timeline
- Fixed an issue where `PlayMode="Wrap"` would not loop if the duration was less than 1 second

### Expressions
- Added `isDefined` to check if a value is known in the context
- Added `isNull` to check if a value is null or doesn't exist

### Router
- Added object support to `Router` script functions, such as `goto`, `push`, `bookmark`, etc. This mirrors the upcoming Model ability to use objects as path elements.
- Added object support to `Modify/Push/GotoRoute` actions.
- Added `NavigationControl.modifyPath` to the JavaScript interface. This allows extended local path manipulation without using a router.

### TextView
- Fixed iOS issue where the return key would display "next" instead of "return".

### Navigation
- `Navigator` blocks input to pages while trasitioning to new pages. To get the old behaviour, where input is not blocked, set `<Navigator BlockInput="Never">`.

### Fuse.Reactive
- Added `OnLostData` to the `IListener` interface. This is needed to properly deal with changes in context in
 Preview, Model, and some JavaScript situations.
- Added `OnLostData` to the `InnerListener` class. Implementations should deal with this scenario.
- Changed null coalesce `??` to use the default when the left operand doesn't exist, not just when it's null

### Fuse.Marshal
- `ToDouble` replaced with `TryToDouble` for naming consistency (old names remain as deprecated)

### Fuse.Panel
- Fixed a bug where `IsFrozen` would ignore `Panel.Opacity`.

### Scripting
- `Fuse.Scripting`'s `Function` type has a `Call` method, this now takes a `Scripting.Context`. This guarentees that it can only occur on the VM thread.
- `Fuse.Scripting`'s `Object` type has a `CallMethod` method, this now takes a `Scripting.Context`. This guarentees that it can only occur on the VM thread.
- IMirror is no longer implemented by ThreadWorker. This functionality has been moved to the context
- Moved `ArrayMirror`, `ClassInstance`, `ModuleInstance`, `ObjectMirror`, `Observable`, `ObservableProperty`, `RootableScriptModule` & `ThreadWorker` to the `Fuse.Scripting.JavaScript` namespace
- Removed the `CanEvaluate` method and instead rely on the passing of the `Scripting.Context` to know if we are on the VM thread or not.
- The 'wrapping' functionality has been moved from the `ThreadWorker` to a standalone static class called `TypeWrapper`. The `IThreadWorker` no longer provides `Wrap` & `UnWrap`
- `ThreadWorker.ScriptClass` functionality moved to context. We will likely want to factor this out to a helper class however for now the major benefit is that `ThreadWorker` no longer owns these features.
- Remove the public `Context` property from the `ThreadWorker`. Sadly the context is still available via the internal field so that the tests can work. This will need to be fixed.
- `Fuse.Reactive` now depends on `Fuse.Scripting` so that it can talk about the `Scripting.Context` in it's provided interfaces.
- `DateTimeConverterHelpers` moved to its own uno file.
- `IMirror`'s `Reflect` now takes a `Scripting.Context`
- IThreadWorker no longer implement IDispatcher
- `Fuse.Scripting.JavaScript`'s `ThreadWorker` no longer blocks on construction
- Implemented `console.error`, `console.warn` and `console.info`
- Improved formatting for the above functions, as well as for `console.log`
- The `ScriptMethod<T>` contstructor now throws if it's passed `ExecutionThread.MainThread` with Func, instead of failing to run it later on.
- The `ScriptMethodInline` constructor that takes an `ExecutionThread` as an argument is now obsolete. Use the one without instead. JavaScript needs to run on the JavaScript thread anyway.
- The `ScriptMethod<T>` contstructor that takes `Func` and `ExecutionThread` as arguments is now obsolete. Use the one without instead.
- Calling script-methods that doesn't take any arguments should now consistently give an error. This was already the case for many functions. This is intended to ensure user-code is forward-compatible.
- `ScriptException.ErrorMessage` has been marked as obsolete, use `ScriptException.Message` instead.
- `ScriptException.Message` no longer includes all details about the script-exception, only the message itself. If you want the extra information, use `ScriptException.ToString()`, or check the specific fields.
- `Fuse.IScriptException` has been marked as obsolete. This was previously unused.
- `ScriptException.JSStackTrace` has been marked as obsolete, use `ScriptException.ScriptStackTrace` instead.
- `ScriptException.SourceLine` has been marked as obsolete, and consistently returns null now. The latter was always the case except for when using V8 before. The same information can be deduced from the project files and FileName + LineNumber fields.
- `ModuleResult.Object` has been marked as obsolete. Use `ModuleResult.GetObject(Context)` instead.
- `ModuleResult.Exports` has been marked as obsolete. Use `ModuleResult.GetExports(Context)` instead.
- `Function.Call`, `Function.Construct`, `Object.InstanceOf` and `Object.CallMethod` now takes a `Context` as their first argument. The old signatures has been marked as obsolete.


### JavaScript: JavaScriptCore on Android
- Added support for JavaScriptCore on Android. Build with `-DUSE_JAVASCRIPTCORE` to enable it on Android. JavaScriptCore is by default enabled on iOS.


# 1.4

## 1.4.1

### Expressions
- Fixed an issue where toUpper and toLower would crash on null intput. Now they propagate null instead.

### DatePicker/TimePicker
- Fixed an issue where some properties (for example `TimePicker.Is24HourView`) wouldn't work when set from UX.
- Fixed a documentation issue with `TimePicker` where the code example used the wrong name for the `Is24HourView` property.

## 1.4.0

### Notifications
- Fix regression causing iOS apps not to be accepted to the Store apparently due to use of push-notifications even though they are not used in the project.

### TextInput
- Fixed issue on android where placeholder text on a `<TextInput IsPassword="true" />` would be drawn as password dots

### Scripting.Context
- Invoke now takes an `Action<Scripting.Context>`. This is the first step in refactoring our scripting layer to make sure code does not evaluate JS on the wrong thread
- The `Observable` property has been removed from Context & IThreadWorker

### Fuse.Reactive.JavaScript
- Fuse.Reactive.JavaScript has been renamed to Fuse.Scripting.JavaScript & the separate VM packages are now subdirectories of this package

### DesktopApp Updates
- Fixed an issue about certain event not triggering a proper update and redraw on desktop preview/build

### RangeControl
- `LinearRangeBehavior` now correctly responds to `UserStep` values, providing quantized input
- Fixed `RangeControl.RelativeValue` to properly update when bound in UX
- Allowed `Minimum` to be less than `Maximum` on `RangeControl` making it easier to do left-to-right `100..0` ranges.
- Fixed a defect in position calculations in `LinearRangeBehavior`. It now uses the immediate Element parent for bounds calculation as opposed to the `RangeControl`.
- Added `UserStep` support to Android and iOS native Slider

### WebView
- Exported the methods goBack, goForward, reload and stop for use in FuseJS
- Fixed regression in 1.3 that broke WebView when using URISchemeHandler

### ScrollViewPager
- Fixed a NullReferenceError that could happen while using ScrollViewPager in preview

### DatePicker
- Introduced Fuse.Controls.DatePicker class, which wraps native date pickers on Android and iOS. See the `DatePicker` class documentation for more details.

### TimePicker
- Introduced Fuse.Controls.TimePicker class, which wraps native time pickers on Android and iOS. See the `TimePicker` class documentation for more details.

### TextView
- Fixed bug on Android where setting `TextWrapping="NoWrap"` would force the `TextView` to be single line. New behavior is to instead allow the view to scroll horizontally instead of automatically wrapping the text.

### MultiDensityImageSource
- Added native support, meaning it can be used by images inside a `NativeViewHost`.

### Video
- Fixed bug in Video where playback actions, like `Play`, used before the video was initialized would end up getting swallowed.
- Added some JavaScript methods to `Video` to make it easier to control playback from JavaScript, as well as obtaining information the video duration.
- Made `Video.Duration` and `Video.Position` property-bindable.

### Fuse.Marshal:
- Fixed a bug where UX expressions that produce two component floats did not expand to four compoent floats the same same way as literals did.

### Fuse.Reactive framework changes (Uno-level)
- These are breaking changes, but very unlikely to affect your app:
 * The `DataBinding`, `EventBinding` and `ExpressionBinding` class constructors no longer take a `NameTable` argument.
 * The `Name` and `This` expression classes has been removed. The UX compiler will now compile these as `Constant` expressions that contain the actual objects instead.
 * The `IContext` interface no longer contains the `NameTable` property.
 * The `Fuse.IRaw` interface removed (now internal to the `Fuse.Reactive.JavaScript` package). Had no practical public use.
 * The `Fuse.Reactive.ListMirror` class is no longer public. This was never intended to be public and has no practical public application.
 * Added detailed docs for many of the interfaces in the `Fuse.Reactive` namespace.
 * The `Fuse.Reactive.IWriteable` interface has changed (breaking!). The method signature is now `bool TrySetExclusive(object)` instead of `void SetExclusive(object)`. Unlikely to affect your code.
 * `IObservable` and `IObservableArray` no longer push their initial value on `Subscribe`.

### Image
- Image will now respect Exif orientation.


# 1.3

## 1.3.2

### Callback
- Fixed a regression where args.sender was no longer the `ux:Name` of the parent of the trigger.

## 1.3.1

### Navigation
- Fixed an issue where `PageControl.ActiveIndex` would not update if navigation done with JavaScript `seekToPath` or `Router` interfaces.

## 1.3.0

### Native UI:
- Fixed bug on iOS that could cause native views from thirdparty libraries to get an incorrect position. (Fixes issues with Firebase AdMob)

### JavaScript: Optional explicit require() of UX symbols
- Symbols declared with `ux:Name`, `ux:Dependency` or `dep` are now also available to `require()` for `<JavaScript>` modules using the `ux:` prefix. This allows us to write code that plays nicer with transpilers and linters. Using require for names declared in UX is optional, but may make the code more readable and maintainable, e.g. `var router = require("ux:router")` over just using `router` with no declaration.

### Fuse.Drawing.Surface
- Fixed a problem where horizontal or vertical lines would not draw in the .NET backend.

### Attract
- Fixed an issue with `attract` not updating when using a data binding as the source value

### Fonts
- Fixed bug where the default font on Android could end up being null.

### ViewHandle
- Fixed issue where Images with Mask could end up not displaying. This happend due to unnecessary invalidation of the implicit native GraphicsView in the app root. This invalidation was introduced when the Surface API was implemented for native. Invalidation is now opt-in on ViewHandle

### Fuse.Drawing.Primitives
- Fixed issue where Circles could draw incorrect due to floating point precision
- Fixed issue where Rectangles could render incorreclty due to FP16 precision limitation.

### Navigation
- Added `Navigator.Pages` to bind the local history to an observable/model
- Added `PageControl.Pages` to bind the list of available pages to an observable/model
- Fixed the semantics of `PageControl.ActiveIndex` to work with dynamic pages. The output, getter, will only be updated when the navigation is intentionally changed to a new page. Previously it would always reflect the current page, which causes problem with dynamic pages. The variation between th desired target and actual target only lasts while the desired target is not yet rooted.
- Changed how `Router` maintains history. This resolves several minor issues, including local histories (though this isn't fully exposed yet). It's intended to be backwards compatible for all known use-cases.
- Changed `IRouterOutlet` and related types to be internal. This was not meant to be public as it's a private detail of the navigation system and could not be implemented correctly by users.
- Removed the `Navigator` `IsReusable` property. These were deprecated over a year ago. Use `Resuse="Any"` instead.
- Removed `PageControl.TransitionEasing` and `Pagecontrol.TransitionDuration`. These were deprecated over a year ago. Use a `NavigationMotion` object instead with `GotoEasing` and `GotoDuration` properties.
- Removed `PageIndicator.DotTemplate` and `PageIndicator.DotFactor`. These were deprecated over a year ago. Use a `ux:Tempate="Dot"` child instead.
- Removed `Navigation.PageData`. It was always meant to be internal and has no public use.
- Allowed `GoBack` and `WhileCanGoBack` on the router to properly interact with bound observable/model `PageHistory`

### ScriptClass
- Added ScriptPromise. This adds support for passing Promises between Uno and the scripting engine. Very useful when dealing with async stuff and JavaScript
- Added ScriptReadonlyProperty. This feature lets you expose readonly data in JavaScript. Useful for exposing constants for example

### WebView
Fixed issue where custom URI schemes were matched too greedily in URLs, making for erroneously intercepted URL requests.

### Delay Push Notification Registration on iOS

On iOS you can now put the following in your unoproj file:

```
    "iOS": {
        "PushNotifications": {
            "RegisterOnLaunch": false
        }
    },
```
which will stop push notifications registering (and potentially asking for permissions) on launch. Your must then call `register()` from JS when you wish to begin using push notifications. On android this option & register are silently ignored.

### Image
- Fixed issue where an `<Image />` could fail to display inside a `<NativeViewHost />` on iOS
- Fixed an issue where a JPEG image from a misconfigured server using `image/jpg` would fail to load.

### Each
- Fixed a bug where replacing the whole list of items with an empty list would not immediately remove the items from the UI.

### Router
- Added several features to allow navigation/routing from within UX, whereas previously JavaScript code was required.
- Added `ModifyRoute`, `GotoRoute` and `PushRoute` actions to replace `RouterModify`. These all have a `Path` property.
	<Each Items="{tags}">
		<Text Value="{tag}">
			<Clicked>
				<PushRoute Path=" 'list', 'tag' : ('id': {tag})"/>
			</Clicked>
		</Text>
	</Each>
- Added `gotoRoute`, `pushRoute`, and `modifyRoute` expression events which allow for simple navigation in event handlers.
	<Button Text="View Details" Clicked="gotoRoute( 'home', 'user' : ( 'id': {userId}) )"/>

### ScrollViewPager
- Added `ScrollViewPage` which simplifies the creation of infinite scrolling lists

### Ellipse
- Added missing hit testing from `Ellipse`. If you relied on there not being any hit testing on an ellipse add `HitTestMode="None"`

### Video
- Xamarin Mac was upgraded to support 64-bit executables on macOS.

### Triggers
- Fixed an issue where certain triggers would not skip their animation/actions as part of the Bypass phase. This will not likely affect many projects, but may resolve some spurious issues where animations did not bypass under certain conditions.
- Fixed an issue where `WhileVisibleInScrollView` did not respect the Bypass phase for element layout.
  * If you required this behaviour add `Bypass="None"` to the trigger -- in exceptional cases you can add `Bypass="ExceptLayout"` to get the precise previous behaviour, but it should not be required, and is only temporarily available for backwards compatibility.
- Several triggers were modified to properly look up the tree for a target node, whereas previously they may have only checked the immediate parent. The affected triggers are `BringIntoView`, `Show`,`Hide`,`Collapse`, `Toggle`, `TransitionState`, `Callback`, `CancelInteractions`, `Stop`, `Play`, `Resume`, `Pause`, `TransitionLayout`, `BringToFront`, `SendToBack`, `EvaluateJS`, `RaiseUserEvent`, `ScrollTo`. This should only change previous behavior if the action was previously configured incorrectly and did nothing or already found the wrong node. Many of the actions have a `Target` to target a specific node, or `TargetNode` to specify where the search begins.
- Changed/fixed `Trigger` to provide the trigger itself as the target node to a `TriggerAction`, previously it'd provide the parent of the trigger. The old behaviour was due to an old tree structure. This should have been updated a long time ago. This allows actions to reference the trigger in which they are contained. If you've created a custom Uno `TriggerAction` and need the old behaviour modify your `Perform(Node target)` to use `target.Parent`. Triggers should in general scan upwards from the target node.

### ScrollView
- Added minimal support to WhileVisibleInScrollView for changes in Element layout updating the status

### Fuse.Drawing.Surface
- Added support for the Surface API in native UI for iOS. Meaning that `Curve`, `VectorLayer` and charting will work inside a `NativeViewHost`.

### TextInput
- Fixed issue on Android causing text to align incorrectly if being scrolled and unfocused.

### WrapPanel
- Added possibility to use `RowAlignment` to align the elements in the major direction of the `WrapPanel` as well as in the minor.

### Optimizations
- Optimized UpdateManager dispatcher to deal better with high numbers of dispatches per frame (as when populating long lists).
- Optimized how ZOrder was computed which improves layout and tree initialization speed. Inlcudes a minor change on the `ITreeRenderer` interface, unlikely to affect your code.
- Optimized how bounding boxes are calculated (improves layout and rendering performance).
- Optimized how render bounds are compounded for larger lists.
- Several low-level optimizations that speeds up scenarios with long lists (e.g. scrollviews). Here are the Uno-level details:
 * Optimized the implementation of the `Visual.Children` collection to be an implicitly linked list. This avoids all memory allocation and shifting in connection with inserting and removing nodes from a parent, and ensures a `O(1)` cost for all child list manipulations.
 * Introduced new public API: `Node.NextSibling<T>()` and `Node.PreviousSibling<T>()`, which can be together with `Visual.FirstChild<T>()` and `Visual.LastChild<T>()`. The recommended way of iterating over the children of a `Visual` is now `for (var c = parent.FirstChild<Visual>(); c != null; c = c.NextSibling<Visual>())` where `Visual` can be replaced with the desired node type to visit.

### Marshalling
- Fuse.Scripting now knows about the JS `Date` type, allowing instances to be passed to/from Uno in the form of `Uno.DateTime` objects. This support extends to databinding, `NativeModule`s, `ScriptClass`s, and the `Context.Wrap/Unwrap` API.
- Binding an object that does not implement `IArray` to a property that expects `IArray` will now automatically convert the value to an array of length 1.

### UpdateManager changes (Uno-level)
- Breaking change: Several entrypoints on UpdateManager now take a `LayoutPriority` enum instead of `int` as the `priority` argument. Very unlikely to affect user code code.
- Fixed an issue where writes to `FuseJS/Observables` would not dispatch in the right order on the UI thread if interleaved with `ScriptClass` callbacks (slightly breaking behavior).


# 1.2

## 1.2.1

### Fuse.Elements
- Fixed an issue where the ElementBatcher ended up throwing an Exception complaining about the element not having a caching rect.


## 1.2.0

### Fuse.Text
- Fixed an issue where the combination of `-DUSE_HARFBUZZ`, `-DCOCOAPODS` *and* certain Pods (in particular Firebase.Database has been identified) caused an app to link to symbols that the AppStore disallows.

### Each
- Fixed an issue where removing an element would not actually remove the element

### Image
- Fixed issue where an `<Image />` could fail to display inside a `<NativeViewHost />` on iOS

### Router
- Added `findRouter` function making it easier to use a router in a page deep inside the UI
- Fixed and issue where relative paths and nested `Router` gave an error about unknown paths

### UX Expressions (Uno-level)
- Introduced support for variable arguments to UX functions - inherit from the `Fuse.Reactive.VarArgFunction` class.
- The classes `Vector2`, `Vector3` and `Vector4` in `Fuse.Reactive` are now removed and replaced with the general purpose, variable-argument version `Vector` instead. This ensures vectors of any length are treated the same way. This is backwards incompatible in the unlikely case of having used these classes explicitly from Uno code.
- Added support for name-value pair syntax: `name: value`. Can be used for JSON-like object notation and named arguments in custom functions. Any vector of name-value pairs is interpreted as an `IObject`, e.g. `{name: 'Joe', apples: 10}` is an object.

### Templates
- Added `Identity` and `IdentityKey` to `Each`. This allows created visuals to be reused when replaced with `replaceAt` or `replaceAll` in an Observable.
- Triggers may now use templates which will be instantiated and added to the parent when active (like a node child).
	<WhileActive>
		<Circle ux:Generate="Template" Color="#AFA" Width="50" Height="50" Alignment="BottomRight"/>
	</WhileActive>
- Added templates to `NodeGroup`, which can now be used in `Each.TemplateSource` and `Instance.TemplateSource`
- `Each`, using `TemplateSource`, will no longer respond to template changes after rooting. This was done to simplify the code, and to support alternate sources, and is a minor perf improvement. It's not likely to affect any code since it didn't work correctly, and there's no way in UX to modify templates after rooting.
- A memory leak was fixed by changing `Instantiator.TemplateSource` to a WeakReference. Only if you assigned this property a temporary value in Uno would this change impact your code.
- Clarified/fixed some issues with how `Each`/`Instances` handled default templates. Previously if no matching template was found all the specified templates, or a subset, might have erronously been used. Now, as was always intended, if you use `MatchKey` and wish to have a default template you must specifiy `ux:DefaultTemplate="true"` on the default template. You cannot have multiple fallback templates, just as you can have only one template of a particular name.
- If a `ux:DefaultTemplate="true"` is specified it will be the template that is used; the complete list of templates will not be used.

### Fuse.Share
- Fixed issue where using Fuse.Share would crash on iPad. Users must provide a position for spawn origin for the share popover. Check the Fuse.Share docs for more details.
- Made iOS implementation internal, this was never ment to be public in the first place

### Optimizations
- Optimized hit testing calculations. Improves scrolling in large scroll views with deep trees inside, among other things.
- Optimized redundant OpenGL rendertarget operations. Gives speedups on some platforms.
- Optimized invalidation strategy for transforms, to avoid subtree traversion. This improves performance generally when animating large subtrees (e.g. scrollviews).
- Backwards incompatible optimization change: The `protected virtual void Visual.OnInvalidateWorldTransform()` method was removed. The contract of this method was very expensive to implement as it had to be called on all nodes, just in case it was overridden somewhere. If you have custom Uno code relying on this method (unlikely), then please rewrite to explicitly subscribe to the `Visual.WorldTransformInvalidated` event instead, like so: Override `OnRooted` and do `WorldTransformInvalidated += OnInvalidateWorldTransform;`, Override `OnUnrooted` and to `WorldTransformInvalidated -= OnInvalidateWorldTransform;`, then rewrite `protected override void OnInvalidateWorldTransform()` to `void OnInvalidateWorldTransform(object sender, EventArgs args)`
- To improve rendering speed, Fuse no longer checks for OpenGL errors in release builds in some performance-critical code paths  
- Improved perceived ScrollView performance by preventing caching while pointers are pressed on them, avoiding inconsistent framerates.
- Fixed a bug which prevented elements like `Image` to use fast-track rendering in trivial cases with opacity (avoids render to texture).
- Optimized how bounding boxes are calculated (improves layout and rendering performance).

### Multitouch
- Fixed issue where during multitouch all input would stop if one finger was lifted.
- Added the option to opt-out of automatic handling of touch events when implementing a native view.

### Attract
- Added the `attract` feature, which was previously only in premiumlibs. This provides a much simpler syntax for animation than the `Attractor` behavior.

### Gesture
- The experimental `IGesture` interface has changed. 
  * The `Significance`, `Priority` and `PriotityAdjustment` have been merged into the single `GetPriority` function.
  * `OnCapture` is changed to `OnCaptureChanged` and provides the previous capture state 
- `Clicked`, `DoubleClicked`, `Tapped`, `DoubleTapped`, and `LongPressed` have been corrected to only detect the primary "first" pointer press. If you'd like to accept any pointer index add `PointerIndex="Any"` to the gesture.
    <Clicked PointerIndex="Any"/>
- `SwipeGesture`, `ScrollView`, `LinearRangeBehaviour` (`Slider`), `CircularRangeBehaviour`, `Clicked`, `Tapped`, `DoubleClicked`, `DoubleTapped`, `LongPressed`, `WhilePressed` all use the gesture system now. They have a `GesturePriority` property which can be used to adjust relative priorities -- though mostly the defaults should be fine.
- The `SwipeGesture.GesturePriority` default is changed from `High` to `Low`. This better fits with how the priorities should work together in a typical app and in general shouldn't affect any usual layouts. You can alter the priority with `GesturePriority="High"`

### Each Reuse
- Added `Reuse` to `Each` allowing the reuse of nodes
- Added `OnChildMoved` to `Visual`. Anything implementing `OnChildAdded` or `OnChildRemoved` will likely need to implement `OnChildMoved` as well. This happens when a child's position in `Children` list changes.
- Added `OnChildMovedWhileRooted` to `IParentObserver`

### UX Expression improvements
- Added `parameter(page)` function which returns the routing parameter of the page parsed as an JSON string.
- UX expressions now support arbitrary array lookups, e.g. `{someArray[index+3]}`. The same syntax can also be used with string keys, e.g `{someObject[someKey]}`. The lookup is fully reactive - both the collection and the key/index can change.

### JavaScript Dependency Injection
- Added support for injecting UX expressions into `<JavaScript>` tags using the `dep` XML namespace. See docs on `JavaScript.Dependencies` for details.

### WhileVisibleInScrollView
- Added `How` property to `WhileVisibleInScrollView` trigger that accepts values `Partial` (default) and `Full`. When set to `Full`, the trigger is only active when the whole element bounds are inside view.

## WebSocket
- Fixed connection problems on ios devices.


# 1.1

## 1.1.1

### Navigation
- Fixed an issue where `Activated` and `WhileActivated` within an `EdgeNavigator` did not correctly identify an active state
- Changed `EdgeNavigation` to return a page in `Active` when no side-panels are active

### Fuse.Share
- Fixed a crash in the iOS implementation for Fuse.Share that could happen on iPad.

### FuseJS
- Fixed a bug where disposing a JavaScript tag that has called the findData-method could lead to a crash.


## 1.1.0

### WhileActive
- Fixed a crash in the rooting of certain tree structures using any of the Navigation triggers such as `WhileActive`

### Fuse.ImageTools
- Fixed bug preventing handling of `KEEP_ASPECT` resize mode on Android when using ImageTools.resize 

### Fuse.Camera
- iOS: Fixed crash when using Fuse.Camera alongside `<iOS.StatusBarConfig IsVisible="false" />`

### Fuse.Launchers
- Fixed bug on iOS where URIs were incorrectly encoded, leading to some input with reserved URI-characters misbehaving.

### ImageTools
- Fixed bug in Android implementation that could result in errors due to prematurely recycled bitmaps

### FuseJS/Bundle
- Added `.list()` to fetch a list of all bundled files
- Added `.readBuffer()` to read a bundle as an ArrayBuffer
- Added `.extract()` to write a bundled file into a destination path

### Image
- A failed to load Image with a Url will now try again when the Url is used again in a new Image
- Added `reload` and `retry` JavaScript functions on `Image` to allow reloading failed images.
- Fixed infinite recursion bug that could happen if a MemoryPolicy is set on a MultiDensityImageSource

### ScrollingAnimation
- Fixed issue where the animation could become out of sync if the properties on ScrollingAnimation were updated.

### macOS SIGILL problems
- Updated the bundled Freetype library on macOS to now (again) include both 32-bit and 64-bit symbols, which fixes an issue where .NET and preview builds would crash with a SIGILL at startup when running on older Mac models.
- Updated the bundled libjpeg, libpng, Freetype, and SDL2 libaries for macOS to not use AVX instructions, since they are incompatible with the CPUs in some older Mac models. This fixes an issue with SIGILLs in native builds.

### Native
- Added feature toggle for implicit `GraphicsView`. If you are making an app using only Native UI disabling the implicit `GraphicsView` can increase performance. Disable the `GraphicsView` by defining `DISABLE_IMPLICIT_GRAPHICSVIEW` when building. For example `uno build -t=ios -DDISABLE_IMPLICIT_GRAPHICSVIEW`

### Gestures
- Fuse.Input.Gesture now only has an internal constructor. This means that external code can't instantiate it. But before, they already couldn't do so in a *meaningful* way, so this shouldn't really affect any applications.

### Native TextInput
- Fixed issue where focusing a `<TextInput />` or `<TextView />` by tapping it would not update the caret position accordingly. 

### Route Navigation Triggers
- `Activated`, `Deactivated`, `WhileActive`, `WhileInactve` have all been fixed when used inside nested navigation. Previously they would only consider the local navigation, not the entire tree. If the old behavior is still desired you can set the `Path="Local"` option on the navigation.
- `Activated`, `Deactivated` have been fixed to only trigger when the navigation is again stable. If you'd instead like to trigger the moment the active page changes, which is closest to the previous undefined behavior, set `When="Immediate"`
- The `NavigationPageProxy` use pattern has changed. `Rooted` is removed, `Unrooted` is now `Dispose`, and the constructor takes the parent argument. This encourages a safer use (avoiding leaks).

### MapView
- Support MapMarker icon anchor X/Y/File properties when setting MapMarkers via JS
- Added `<MapMarker Tapped="{myHandler}"/>` to retain the data context for each tapped marker.
- Added `<MapView AllowScroll="false"/>` to disable the user panning and scrolling around.
- Fixed a bug causing crashes on iPhone 5s devices when using `ShowMyLocation="true"`

### WebView
- Added `<WebView ScrollEnabled="false"/>` to disable the user panning and scrolling around.

### Fuse.Box / Fuse.Ray
- Uno.Geometry.Box and Uno.Geometry.Ray has been replaced with Fuse.Box and Fuse.Ray.

### MemoryPolicy
- Added `QuickUnload` memory policy to keep data in memory for as short as possible.

### ImageTools
- Added supported for encoding/decoding images to/from base64 on DotNet platforms, including Windows and Mac OS X.

### Bugfixes
- Fixes a bug where the app would crash if a databinding resolved to an incompatible type (e.g. binding a number property to a boolean value). (Marshal.TryConvertTo would throw exception instead of fail gracefully).

### Fuse.Controls.Video
- Fixed a bug where HLS streams would become zero-sized on iOS.

### Expression functions
- added `index` and `offsetIndex` as funtions to get the position of an element inside an `Each`
- added functions `mod`, `even`, `odd`, and `alternate` to complement the index functions. These allow visually grouping elements on the screen based on their index.
- added trigonometric math functions `sin`, `cos`, `tan`, `asin`, `acos`, `atan`, `atan2`, `radiansToDegrees`, `degreesToRadians`
- added math functions `abs`, `sqrt`, `ceil`, `floor`, `exp`, `exp2`, `fract`,`log`, `log2`, `sign`, `pow`, `round`, `trunc`, `clamp`
- added `lerp` function for linear interpolation between values


# 1.0

### FuseJS
- Fixed a bug where disposing a JavaScript tag that has called the findData-method could lead to a crash.

## 1.0.4

### GraphicsView
- Fixed issue where apps would not redraw when returning to Foreground

### ScrollView
- Fixed possible nullref in Scroller that could happen in certain cases while scrolling a ScrollView
- Fixed nullref in Scroll that could happen if there are any pending LostCapture callbacks after the Scroller is Unrooted

### Fuse.Elements
- Fixed an issue where the rendering of one element could bleed into the rendering of another element under some very specific circumstances.


## 1.0.3

### ColumnLayout
- Fixed an issue that would result in a broken layout if a `Sizing="Fill"` was used there wasn't enough space for one column.

### Bug in Container
- Fixed bug in Container which caused crash when the container had no subtree nodes. This caused the Fuse.MaterialDesign community package to stop working.

### Fuse.Controls.Video
- Fixed a bug where we would trigger errors on Android if a live-stream was seeked or paused.

### Experimental.TextureLoader
- Fixed an issue when loading images bigger than the maximum texture-size. Instead of failing, the image gets down-scaled so it fits.


## 1.0.2

This release only upgraded Uno.


## 1.0.1

### Fuse.Elements
- Fixed a bug where elements with many children and some of them were rotated, the rotated elements would appear in the wrong location.


## 1.0.0

### iOS
- Fix bug which could cause visual glitches the first time rotating from Portrait to Landscape

### Fuse.Reactive
- The interfaces `IObservable`, `ISubscriber` and `IObserver` are no longer public (affects any class that implements them). These were made accidentally public in Fuse 0.36. These need to be internal in order to allow behind-the scenes optimizations going forward.

### Bugfixes
- Fixes a bug (regression in 0.36) where functions could not be used as data context in event callbacks.
- Fixed a bug where strings like `"20%"` did not marshal correctly to `Size` when databound.
- Fixed a defect in expression functions `x,y,width,height`, they will not use the correct size if referring to an element that already has a layout

### Instance/Each/Deferred
- Changes to the items will not be collected and new items added once per frame. This avoids certain processing bottlenecks. This should not cause any backwards incompatibilties, though the option `Defer="Immediate"` is available to get the previous behavior.
- `Defer="Deferred"` on `Instance`/`Each` allows the deferred creation of nodes without the need for a `Deferred` node
- `Deferred` now has an implied priority based on the node depth. Items with equal `Priority` will now be ordered based on tree depth: deeper nodes come first.

### Page busy
- A `Page` will now be busy for the first frame (or two) after it is prepared. This will block the `Navigator` from starting the transition during those frames, which should improve first frame jerkyness. The `PrepareBusy` property can be set to `None` to disable this behaviour.

### Text edit controls
- Fixed the behaviour of placeholder text in the text renderer used when targeting desktop. The placeholder text is now always visible when there is no text in the text control, even when it has focus.

### GeoLocation
- The GeoLocation module no longer throws an exception if there are no listeners to the `"error"` event when there is an error.
- Fixed an omission that meant that the old way of listening to GeoLocation events (using `GeoLocation.onChanged = ...` instead of the recommended `EventEmitter` `GeoLocation.on("changed", ...)`) did not work.

### Stroke
- The `Stroke` will no longer emit property changed events for its Brush unless it is pinned. This is not anticipated to be an issue for any projects.

### Fuse.Version
- A new static Uno class has been introduced, called `Fuse.Version`. It contains fields for the major, minor and patch-version, as well as a string with the full version number.

### Native
- Add implementation for `android.view.TextureView` to better support multiple `<GraphicsView />`'s and `<NativeViewHost />`'s on Android. 

### Container
- In order to fix a memory leak in `Container` the pre-rooting structure was changed. Children of the container will not be children of the `Subtree` until rooted. It is not believed this will have any noticable effect; other features, like Trigger, also work this way.

### Gestures
- Extended the ability of gestures at multiple levels in the UI tree to cooperate, or take priority
- SwipeGesture now has priority over ScrollView, even if in an ancestor node
- Edge swipes have priority over directional swipes, regardless of the node they are in
- Removed `SwipeType.Continuous` as it did not work correctly and wouldn't fulfill the known use-case even if it did. Consider using `Auto` instead.
- Deprecated public access to the `Scroller` class. This is an internal class and should not be used. All functionality is accessible via `ScrollView`
- Added `SwipeGesture.GesturePriority` and `ScrollView.GesturePriority` to adjust priorities
- Fixed an issue where a higher level capture where preempt one lower in the UI tree

### Visual
- The `then` argument to `BeginRemoveChild` is now an `Action<Node>` to provide the node to the callback. Add an `Node child` argument to the callback function.

### ImageTools
- Changed the algorithm for creating new file names for temporary images. Previously this used a date format that caused problems when several images were created in sub-second intervals, breaking custom map marker icons, for instance.
- Fixed a memory leak that occured when resizing multiple images one after another.

### Vector drawing
A new vector drawing system has been added to Fuse. This allows drawing of curves, shapes, and simple vector images.
- Added `Curve` which allows drawing of lines and polygons. `CurvePoint` can be used to bind to JavaScript observables and servers as the basis for drawing line graphs
- Reintroduced `Path`, `Ellipse`, `Star` and `RegularPolygon`. These are all backed by the new vector system.
- Added several options to `Ellipse` to allow drawing wedges, like with `Circle`
- Added `Arc` for drawing the outside edge of an `Ellipse`
- Added elliptic arc support to `Path` to support more SVG path data
- Removed `FitMode.StrokeMaximum` and `FitMode.ShrinkToStroke` as they could not be reliably supported or behave in a reasonable fashion. To fit accounting for stroke use a wrapping panel with padding instead.
- Removed `Path.ScaleMode` as stroke scaling is not supported as it was before
- Remove the `Fuse.Drawing.Polygons` and `Fuse.Drawing.Paths` packages. Their functionality has been replaced by the new vector system
- `Fuse.Controls.FillRule` has moved to `Fuse.Drawing.FillRule`

### Default Fonts
- Added the following default-fonts, that can be used like so `<Text Font="Bold" FontSize="30">This is some bold text</Text>`:
  * `Thin`
  * `Light`
  * `Regular`
  * `Medium`
  * `Bold`
  * `ThinItalic`
  * `LightItalic`
  * `Italic`
  * `MediumItalic`
  * `BoldItalic`

### Fuse.Audio
- Due to a bug in Mono we have temporarily removed support for PlaySound in preview on OSX.

### MapView
- Fixed a bug causing crashes on iPhone 5s devices when using `ShowMyLocation="true"`

### ImageFill
- Fixed a bug where the `MemoryPolicy` given would not be correctly used.


## Old

See [the commit history for this file](https://github.com/fusetools/fuselibs-public/commits/master/CHANGELOG.md) for older entries.<|MERGE_RESOLUTION|>--- conflicted
+++ resolved
@@ -1,18 +1,15 @@
 # Unreleased
 
-<<<<<<< HEAD
 ## Expressions
 - Added support for boolean `==` and `!=` expressions, which can be used for things like negating expressions.
 
 ## Let
-=======
 
 # 1.6
 
 ## 1.6.0
 
 ### Let
->>>>>>> 44fb09c6
 - Added specific type version of `Let`, such as `LetFloat` and `LetString`. This improve the ability to connect pieces of the UX together and do animation/transitions in UX without using JavaScript.
 
 ### Instantiator
