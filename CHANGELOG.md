# Unreleased

## TextView
- Fixed bug on Android where setting `TextWrapping="NoWrap"` would force the `TextView` to be single line. New behavior is to instead allow the view to scroll horizontally instead of automatically wrapping the text.

## MultiDensityImageSource
- Added native support, meaning it can be used by images inside a `NativeViewHost`.

<<<<<<< HEAD
=======
### Fuse.Reactive framework changes (Uno-level)
- These are breaking changes, but very unlikely to affect your app:
 * The `DataBinding`, `EventBinding` and `ExpressionBinding` class constructors no longer take a `NameTable` argument.
 * The `Name` and `This` expression classes has been removed. The UX compiler will now compile these as `Constant` expressions that contain the actual objects instead.
 * The `IContext` interface no longer contains the `NameTable` property.
 * The `Fuse.IRaw` interface removed (now internal to the `Fuse.Reactive.JavaScript` package). Had no practical public use.
 * The `Fuse.Reactive.ListMirror` class is no longer public. This was never intended to be public and has no practical public application.
 * Added detailed docs for many of the interfaces in the `Fuse.Reactive` namespace.
 * The `Fuse.Reactive.IWriteable` interface has changed (breaking!). The method signature is now `bool TrySetExclusive(object)` instead of `void SetExclusive(object)`. Unlikely to affect your code.
 * `IObservable` and `IObservableArray` no longer push their initial value on `Subscribe`.

>>>>>>> 5cf7976d

# 1.3

## 1.3.0

### JavaScript: Optional explicit requrie() of UX symbols
- Symbols declared with `ux:Name`, `ux:Dependency` or `dep` are now also available to `require()` for `<JavaScript>` modules using the `ux:` prefix. This allows us to write code that plays nicer with transpilers and linters. Using require for names declared in UX is optional, but may make the code more readable and maintainable, e.g. `var router = require("ux:router")` over just using `router` with no declaration.

### Fuse.Drawing.Surface
- Fixed a problem where horizontal or vertical lines would not draw in the .NET backend.

### Attract
- Fixed an issue with `attract` not updating when using a data binding as the source value

### Fonts
- Fixed bug where the default font on Android could end up being null.

### ViewHandle
- Fixed issue where Images with Mask could end up not displaying. This happend due to unnecessary invalidation of the implicit native GraphicsView in the app root. This invalidation was introduced when the Surface API was implemented for native. Invalidation is now opt-in on ViewHandle

### Fuse.Drawing.Primitives
- Fixed issue where Circles could draw incorrect due to floating point precision
- Fixed issue where Rectangles could render incorreclty due to FP16 precision limitation.

### Navigation
- Added `Navigator.Pages` to bind the local history to an observable/model
- Added `PageControl.Pages` to bind the list of available pages to an observable/model
- Fixed the semantics of `PageControl.ActiveIndex` to work with dynamic pages. The output, getter, will only be updated when the navigation is intentionally changed to a new page. Previously it would always reflect the current page, which causes problem with dynamic pages. The variation between th desired target and actual target only lasts while the desired target is not yet rooted.
- Changed how `Router` maintains history. This resolves several minor issues, including local histories (though this isn't fully exposed yet). It's intended to be backwards compatible for all known use-cases.
- Changed `IRouterOutlet` and related types to be internal. This was not meant to be public as it's a private detail of the navigation system and could not be implemented correctly by users.
- Removed the `Navigator` `IsReusable` property. These were deprecated over a year ago. Use `Resuse="Any"` instead.
- Removed `PageControl.TransitionEasing` and `Pagecontrol.TransitionDuration`. These were deprecated over a year ago. Use a `NavigationMotion` object instead with `GotoEasing` and `GotoDuration` properties.
- Removed `PageIndicator.DotTemplate` and `PageIndicator.DotFactor`. These were deprecated over a year ago. Use a `ux:Tempate="Dot"` child instead.
- Removed `Navigation.PageData`. It was always meant to be internal and has no public use.
- Allowed `GoBack` and `WhileCanGoBack` on the router to properly interact with bound observable/model `PageHistory`

### ScriptClass
- Added ScriptPromise. This adds support for passing Promises between Uno and the scripting engine. Very useful when dealing with async stuff and JavaScript
- Added ScriptReadonlyProperty. This feature lets you expose readonly data in JavaScript. Useful for exposing constants for example

### WebView
Fixed issue where custom URI schemes were matched too greedily in URLs, making for erroneously intercepted URL requests.

### Delay Push Notification Registration on iOS

On iOS you can now put the following in your unoproj file:

```
    "iOS": {
        "PushNotifications": {
            "RegisterOnLaunch": false
        }
    },
```
which will stop push notifications registering (and potentially asking for permissions) on launch. Your must then call `register()` from JS when you wish to begin using push notifications. On android this option & register are silently ignored.

### Image
- Fixed issue where an `<Image />` could fail to display inside a `<NativeViewHost />` on iOS

### Each
- Fixed a bug where replacing the whole list of items with an empty list would not immediately remove the items from the UI.

### Router
- Added several features to allow navigation/routing from within UX, whereas previously JavaScript code was required.
- Added `ModifyRoute`, `GotoRoute` and `PushRoute` actions to replace `RouterModify`. These all have a `Path` property.
	<Each Items="{tags}">
		<Text Value="{tag}">
			<Clicked>
				<PushRoute Path=" 'list', 'tag' : ('id': {tag})"/>
			</Clicked>
		</Text>
	</Each>
- Added `gotoRoute`, `pushRoute`, and `modifyRoute` expression events which allow for simple navigation in event handlers.
	<Button Text="View Details" Clicked="gotoRoute( 'home', 'user' : ( 'id': {userId}) )"/>

### ScrollViewPager
- Added `ScrollViewPage` which simplifies the creation of infinite scrolling lists

### Ellipse
- Added missing hit testing from `Ellipse`. If you relied on there not being any hit testing on an ellipse add `HitTestMode="None"`

### Video
- Xamarin Mac was upgraded to support 64-bit executables on macOS.

### Triggers
- Fixed an issue where certain triggers would not skip their animation/actions as part of the Bypass phase. This will not likely affect many projects, but may resolve some spurious issues where animations did not bypass under certain conditions.
- Fixed an issue where `WhileVisibleInScrollView` did not respect the Bypass phase for element layout.
  * If you required this behaviour add `Bypass="None"` to the trigger -- in exceptional cases you can add `Bypass="ExceptLayout"` to get the precise previous behaviour, but it should not be required, and is only temporarily available for backwards compatibility.
- Several triggers were modified to properly look up the tree for a target node, whereas previously they may have only checked the immediate parent. The affected triggers are `BringIntoView`, `Show`,`Hide`,`Collapse`, `Toggle`, `TransitionState`, `Callback`, `CancelInteractions`, `Stop`, `Play`, `Resume`, `Pause`, `TransitionLayout`, `BringToFront`, `SendToBack`, `EvaluateJS`, `RaiseUserEvent`, `ScrollTo`. This should only change previous behavior if the action was previously configured incorrectly and did nothing or already found the wrong node. Many of the actions have a `Target` to target a specific node, or `TargetNode` to specify where the search begins.
- Changed/fixed `Trigger` to provide the trigger itself as the target node to a `TriggerAction`, previously it'd provide the parent of the trigger. The old behaviour was due to an old tree structure. This should have been updated a long time ago. This allows actions to reference the trigger in which they are contained. If you've created a custom Uno `TriggerAction` and need the old behaviour modify your `Perform(Node target)` to use `target.Parent`. Triggers should in general scan upwards from the target node.

### ScrollView
- Added minimal support to WhileVisibleInScrollView for changes in Element layout updating the status

### Fuse.Drawing.Surface
- Added support for the Surface API in native UI for iOS. Meaning that `Curve`, `VectorLayer` and charting will work inside a `NativeViewHost`.

### TextInput
- Fixed issue on Android causing text to align incorrectly if being scrolled and unfocused.

### WrapPanel
- Added possibility to use `RowAlignment` to align the elements in the major direction of the `WrapPanel` as well as in the minor.

### Optimizations
- Optimized UpdateManager dispatcher to deal better with high numbers of dispatches per frame (as when populating long lists).
- Optimized how ZOrder was computed which improves layout and tree initialization speed. Inlcudes a minor change on the `ITreeRenderer` interface, unlikely to affect your code.
- Optimized how bounding boxes are calculated (improves layout and rendering performance).
- Optimized how render bounds are compounded for larger lists.
- Several low-level optimizations that speeds up scenarios with long lists (e.g. scrollviews). Here are the Uno-level details:
 * Optimized the implementation of the `Visual.Children` collection to be an implicitly linked list. This avoids all memory allocation and shifting in connection with inserting and removing nodes from a parent, and ensures a `O(1)` cost for all child list manipulations.
 * Introduced new public API: `Node.NextSibling<T>()` and `Node.PreviousSibling<T>()`, which can be together with `Visual.FirstChild<T>()` and `Visual.LastChild<T>()`. The recommended way of iterating over the children of a `Visual` is now `for (var c = parent.FirstChild<Visual>(); c != null; c = c.NextSibling<Visual>())` where `Visual` can be replaced with the desired node type to visit.

### Marshalling
- Fuse.Scripting now knows about the JS `Date` type, allowing instances to be passed to/from Uno in the form of `Uno.DateTime` objects. This support extends to databinding, `NativeModule`s, `ScriptClass`s, and the `Context.Wrap/Unwrap` API.
- Binding an object that does not implement `IArray` to a property that expects `IArray` will now automatically convert the value to an array of length 1.

### UpdateManager changes (Uno-level)
- Breaking change: Several entrypoints on UpdateManager now take a `LayoutPriority` enum instead of `int` as the `priority` argument. Very unlikely to affect user code code.
- Fixed an issue where writes to `FuseJS/Observables` would not dispatch in the right order on the UI thread if interleaved with `ScriptClass` callbacks (slightly breaking behavior).


# 1.2

## 1.2.1

### Fuse.Elements
- Fixed an issue where the ElementBatcher ended up throwing an Exception complaining about the element not having a caching rect.


## 1.2.0

### Fuse.Text
- Fixed an issue where the combination of `-DUSE_HARFBUZZ`, `-DCOCOAPODS` *and* certain Pods (in particular Firebase.Database has been identified) caused an app to link to symbols that the AppStore disallows.

### Each
- Fixed an issue where removing an element would not actually remove the element

### Image
- Fixed issue where an `<Image />` could fail to display inside a `<NativeViewHost />` on iOS

### Router
- Added `findRouter` function making it easier to use a router in a page deep inside the UI
- Fixed and issue where relative paths and nested `Router` gave an error about unknown paths

### UX Expressions (Uno-level)
- Introduced support for variable arguments to UX functions - inherit from the `Fuse.Reactive.VarArgFunction` class.
- The classes `Vector2`, `Vector3` and `Vector4` in `Fuse.Reactive` are now removed and replaced with the general purpose, variable-argument version `Vector` instead. This ensures vectors of any length are treated the same way. This is backwards incompatible in the unlikely case of having used these classes explicitly from Uno code.
- Added support for name-value pair syntax: `name: value`. Can be used for JSON-like object notation and named arguments in custom functions. Any vector of name-value pairs is interpreted as an `IObject`, e.g. `{name: 'Joe', apples: 10}` is an object.

### Templates
- Added `Identity` and `IdentityKey` to `Each`. This allows created visuals to be reused when replaced with `replaceAt` or `replaceAll` in an Observable.
- Triggers may now use templates which will be instantiated and added to the parent when active (like a node child).
	<WhileActive>
		<Circle ux:Generate="Template" Color="#AFA" Width="50" Height="50" Alignment="BottomRight"/>
	</WhileActive>
- Added templates to `NodeGroup`, which can now be used in `Each.TemplateSource` and `Instance.TemplateSource`
- `Each`, using `TemplateSource`, will no longer respond to template changes after rooting. This was done to simplify the code, and to support alternate sources, and is a minor perf improvement. It's not likely to affect any code since it didn't work correctly, and there's no way in UX to modify templates after rooting.
- A memory leak was fixed by changing `Instantiator.TemplateSource` to a WeakReference. Only if you assigned this property a temporary value in Uno would this change impact your code.
- Clarified/fixed some issues with how `Each`/`Instances` handled default templates. Previously if no matching template was found all the specified templates, or a subset, might have erronously been used. Now, as was always intended, if you use `MatchKey` and wish to have a default template you must specifiy `ux:DefaultTemplate="true"` on the default template. You cannot have multiple fallback templates, just as you can have only one template of a particular name.
- If a `ux:DefaultTemplate="true"` is specified it will be the template that is used; the complete list of templates will not be used.

### Fuse.Share
- Fixed issue where using Fuse.Share would crash on iPad. Users must provide a position for spawn origin for the share popover. Check the Fuse.Share docs for more details.
- Made iOS implementation internal, this was never ment to be public in the first place

### Optimizations
- Optimized hit testing calculations. Improves scrolling in large scroll views with deep trees inside, among other things.
- Optimized redundant OpenGL rendertarget operations. Gives speedups on some platforms.
- Optimized invalidation strategy for transforms, to avoid subtree traversion. This improves performance generally when animating large subtrees (e.g. scrollviews).
- Backwards incompatible optimization change: The `protected virtual void Visual.OnInvalidateWorldTransform()` method was removed. The contract of this method was very expensive to implement as it had to be called on all nodes, just in case it was overridden somewhere. If you have custom Uno code relying on this method (unlikely), then please rewrite to explicitly subscribe to the `Visual.WorldTransformInvalidated` event instead, like so: Override `OnRooted` and do `WorldTransformInvalidated += OnInvalidateWorldTransform;`, Override `OnUnrooted` and to `WorldTransformInvalidated -= OnInvalidateWorldTransform;`, then rewrite `protected override void OnInvalidateWorldTransform()` to `void OnInvalidateWorldTransform(object sender, EventArgs args)`
- To improve rendering speed, Fuse no longer checks for OpenGL errors in release builds in some performance-critical code paths  
- Improved perceived ScrollView performance by preventing caching while pointers are pressed on them, avoiding inconsistent framerates.
- Fixed a bug which prevented elements like `Image` to use fast-track rendering in trivial cases with opacity (avoids render to texture).
- Optimized how bounding boxes are calculated (improves layout and rendering performance).

### Multitouch
- Fixed issue where during multitouch all input would stop if one finger was lifted.
- Added the option to opt-out of automatic handling of touch events when implementing a native view.

### Attract
- Added the `attract` feature, which was previously only in premiumlibs. This provides a much simpler syntax for animation than the `Attractor` behavior.

### Gesture
- The experimental `IGesture` interface has changed. 
  * The `Significance`, `Priority` and `PriotityAdjustment` have been merged into the single `GetPriority` function.
  * `OnCapture` is changed to `OnCaptureChanged` and provides the previous capture state 
- `Clicked`, `DoubleClicked`, `Tapped`, `DoubleTapped`, and `LongPressed` have been corrected to only detect the primary "first" pointer press. If you'd like to accept any pointer index add `PointerIndex="Any"` to the gesture.
    <Clicked PointerIndex="Any"/>
- `SwipeGesture`, `ScrollView`, `LinearRangeBehaviour` (`Slider`), `CircularRangeBehaviour`, `Clicked`, `Tapped`, `DoubleClicked`, `DoubleTapped`, `LongPressed`, `WhilePressed` all use the gesture system now. They have a `GesturePriority` property which can be used to adjust relative priorities -- though mostly the defaults should be fine.
- The `SwipeGesture.GesturePriority` default is changed from `High` to `Low`. This better fits with how the priorities should work together in a typical app and in general shouldn't affect any usual layouts. You can alter the priority with `GesturePriority="High"`

### Each Reuse
- Added `Reuse` to `Each` allowing the reuse of nodes
- Added `OnChildMoved` to `Visual`. Anything implementing `OnChildAdded` or `OnChildRemoved` will likely need to implement `OnChildMoved` as well. This happens when a child's position in `Children` list changes.
- Added `OnChildMovedWhileRooted` to `IParentObserver`

### UX Expression improvements
- Added `parameter(page)` function which returns the routing parameter of the page parsed as an JSON string.
- UX expressions now support arbitrary array lookups, e.g. `{someArray[index+3]}`. The same syntax can also be used with string keys, e.g `{someObject[someKey]}`. The lookup is fully reactive - both the collection and the key/index can change.

### JavaScript Dependency Injection
- Added support for injecting UX expressions into `<JavaScript>` tags using the `dep` XML namespace. See docs on `JavaScript.Dependencies` for details.

### WhileVisibleInScrollView
- Added `How` property to `WhileVisibleInScrollView` trigger that accepts values `Partial` (default) and `Full`. When set to `Full`, the trigger is only active when the whole element bounds are inside view.

## WebSocket
- Fixed connection problems on ios devices.


# 1.1

## 1.1.1

### Navigation
- Fixed an issue where `Activated` and `WhileActivated` within an `EdgeNavigator` did not correctly identify an active state
- Changed `EdgeNavigation` to return a page in `Active` when no side-panels are active

### Fuse.Share
- Fixed a crash in the iOS implementation for Fuse.Share that could happen on iPad.

### FuseJS
- Fixed a bug where disposing a JavaScript tag that has called the findData-method could lead to a crash.


## 1.1.0

### WhileActive
- Fixed a crash in the rooting of certain tree structures using any of the Navigation triggers such as `WhileActive`

### Fuse.ImageTools
- Fixed bug preventing handling of `KEEP_ASPECT` resize mode on Android when using ImageTools.resize 

### Fuse.Camera
- iOS: Fixed crash when using Fuse.Camera alongside `<iOS.StatusBarConfig IsVisible="false" />`

### Fuse.Launchers
- Fixed bug on iOS where URIs were incorrectly encoded, leading to some input with reserved URI-characters misbehaving.

### ImageTools
- Fixed bug in Android implementation that could result in errors due to prematurely recycled bitmaps

### FuseJS/Bundle
- Added `.list()` to fetch a list of all bundled files
- Added `.readBuffer()` to read a bundle as an ArrayBuffer
- Added `.extract()` to write a bundled file into a destination path

### Image
- A failed to load Image with a Url will now try again when the Url is used again in a new Image
- Added `reload` and `retry` JavaScript functions on `Image` to allow reloading failed images.
- Fixed infinite recursion bug that could happen if a MemoryPolicy is set on a MultiDensityImageSource

### ScrollingAnimation
- Fixed issue where the animation could become out of sync if the properties on ScrollingAnimation were updated.

### macOS SIGILL problems
- Updated the bundled Freetype library on macOS to now (again) include both 32-bit and 64-bit symbols, which fixes an issue where .NET and preview builds would crash with a SIGILL at startup when running on older Mac models.
- Updated the bundled libjpeg, libpng, Freetype, and SDL2 libaries for macOS to not use AVX instructions, since they are incompatible with the CPUs in some older Mac models. This fixes an issue with SIGILLs in native builds.

### Native
- Added feature toggle for implicit `GraphicsView`. If you are making an app using only Native UI disabling the implicit `GraphicsView` can increase performance. Disable the `GraphicsView` by defining `DISABLE_IMPLICIT_GRAPHICSVIEW` when building. For example `uno build -t=ios -DDISABLE_IMPLICIT_GRAPHICSVIEW`

### Gestures
- Fuse.Input.Gesture now only has an internal constructor. This means that external code can't instantiate it. But before, they already couldn't do so in a *meaningful* way, so this shouldn't really affect any applications.

### Native TextInput
- Fixed issue where focusing a `<TextInput />` or `<TextView />` by tapping it would not update the caret position accordingly. 

### Route Navigation Triggers
- `Activated`, `Deactivated`, `WhileActive`, `WhileInactve` have all been fixed when used inside nested navigation. Previously they would only consider the local navigation, not the entire tree. If the old behavior is still desired you can set the `Path="Local"` option on the navigation.
- `Activated`, `Deactivated` have been fixed to only trigger when the navigation is again stable. If you'd instead like to trigger the moment the active page changes, which is closest to the previous undefined behavior, set `When="Immediate"`
- The `NavigationPageProxy` use pattern has changed. `Rooted` is removed, `Unrooted` is now `Dispose`, and the constructor takes the parent argument. This encourages a safer use (avoiding leaks).

### MapView
- Support MapMarker icon anchor X/Y/File properties when setting MapMarkers via JS
- Added `<MapMarker Tapped="{myHandler}"/>` to retain the data context for each tapped marker.
- Added `<MapView AllowScroll="false"/>` to disable the user panning and scrolling around.
- Fixed a bug causing crashes on iPhone 5s devices when using `ShowMyLocation="true"`

### WebView
- Added `<WebView ScrollEnabled="false"/>` to disable the user panning and scrolling around.

### Fuse.Box / Fuse.Ray
- Uno.Geometry.Box and Uno.Geometry.Ray has been replaced with Fuse.Box and Fuse.Ray.

### MemoryPolicy
- Added `QuickUnload` memory policy to keep data in memory for as short as possible.

### ImageTools
- Added supported for encoding/decoding images to/from base64 on DotNet platforms, including Windows and Mac OS X.

### Bugfixes
- Fixes a bug where the app would crash if a databinding resolved to an incompatible type (e.g. binding a number property to a boolean value). (Marshal.TryConvertTo would throw exception instead of fail gracefully).

### Fuse.Controls.Video
- Fixed a bug where HLS streams would become zero-sized on iOS.

### Expression functions
- added `index` and `offsetIndex` as funtions to get the position of an element inside an `Each`
- added functions `mod`, `even`, `odd`, and `alternate` to complement the index functions. These allow visually grouping elements on the screen based on their index.
- added trigonometric math functions `sin`, `cos`, `tan`, `asin`, `acos`, `atan`, `atan2`, `radiansToDegrees`, `degreesToRadians`
- added math functions `abs`, `sqrt`, `ceil`, `floor`, `exp`, `exp2`, `fract`,`log`, `log2`, `sign`, `pow`, `round`, `trunc`, `clamp`
- added `lerp` function for linear interpolation between values


# 1.0

### FuseJS
- Fixed a bug where disposing a JavaScript tag that has called the findData-method could lead to a crash.

## 1.0.4

### GraphicsView
- Fixed issue where apps would not redraw when returning to Foreground

### ScrollView
- Fixed possible nullref in Scroller that could happen in certain cases while scrolling a ScrollView
- Fixed nullref in Scroll that could happen if there are any pending LostCapture callbacks after the Scroller is Unrooted

### Fuse.Elements
- Fixed an issue where the rendering of one element could bleed into the rendering of another element under some very specific circumstances.


## 1.0.3

### ColumnLayout
- Fixed an issue that would result in a broken layout if a `Sizing="Fill"` was used there wasn't enough space for one column.

### Bug in Container
- Fixed bug in Container which caused crash when the container had no subtree nodes. This caused the Fuse.MaterialDesign community package to stop working.

### Fuse.Controls.Video
- Fixed a bug where we would trigger errors on Android if a live-stream was seeked or paused.

### Experimental.TextureLoader
- Fixed an issue when loading images bigger than the maximum texture-size. Instead of failing, the image gets down-scaled so it fits.


## 1.0.2

This release only upgraded Uno.


## 1.0.1

### Fuse.Elements
- Fixed a bug where elements with many children and some of them were rotated, the rotated elements would appear in the wrong location.


## 1.0.0

### iOS
- Fix bug which could cause visual glitches the first time rotating from Portrait to Landscape

### Fuse.Reactive
- The interfaces `IObservable`, `ISubscriber` and `IObserver` are no longer public (affects any class that implements them). These were made accidentally public in Fuse 0.36. These need to be internal in order to allow behind-the scenes optimizations going forward.

### Bugfixes
- Fixes a bug (regression in 0.36) where functions could not be used as data context in event callbacks.
- Fixed a bug where strings like `"20%"` did not marshal correctly to `Size` when databound.
- Fixed a defect in expression functions `x,y,width,height`, they will not use the correct size if referring to an element that already has a layout

### Instance/Each/Deferred
- Changes to the items will not be collected and new items added once per frame. This avoids certain processing bottlenecks. This should not cause any backwards incompatibilties, though the option `Defer="Immediate"` is available to get the previous behavior.
- `Defer="Deferred"` on `Instance`/`Each` allows the deferred creation of nodes without the need for a `Deferred` node
- `Deferred` now has an implied priority based on the node depth. Items with equal `Priority` will now be ordered based on tree depth: deeper nodes come first.

### Page busy
- A `Page` will now be busy for the first frame (or two) after it is prepared. This will block the `Navigator` from starting the transition during those frames, which should improve first frame jerkyness. The `PrepareBusy` property can be set to `None` to disable this behaviour.

### Text edit controls
- Fixed the behaviour of placeholder text in the text renderer used when targeting desktop. The placeholder text is now always visible when there is no text in the text control, even when it has focus.

### GeoLocation
- The GeoLocation module no longer throws an exception if there are no listeners to the `"error"` event when there is an error.
- Fixed an omission that meant that the old way of listening to GeoLocation events (using `GeoLocation.onChanged = ...` instead of the recommended `EventEmitter` `GeoLocation.on("changed", ...)`) did not work.

### Stroke
- The `Stroke` will no longer emit property changed events for its Brush unless it is pinned. This is not anticipated to be an issue for any projects.

### Fuse.Version
- A new static Uno class has been introduced, called `Fuse.Version`. It contains fields for the major, minor and patch-version, as well as a string with the full version number.

### Native
- Add implementation for `android.view.TextureView` to better support multiple `<GraphicsView />`'s and `<NativeViewHost />`'s on Android. 

### Container
- In order to fix a memory leak in `Container` the pre-rooting structure was changed. Children of the container will not be children of the `Subtree` until rooted. It is not believed this will have any noticable effect; other features, like Trigger, also work this way.

### Gestures
- Extended the ability of gestures at multiple levels in the UI tree to cooperate, or take priority
- SwipeGesture now has priority over ScrollView, even if in an ancestor node
- Edge swipes have priority over directional swipes, regardless of the node they are in
- Removed `SwipeType.Continuous` as it did not work correctly and wouldn't fulfill the known use-case even if it did. Consider using `Auto` instead.
- Deprecated public access to the `Scroller` class. This is an internal class and should not be used. All functionality is accessible via `ScrollView`
- Added `SwipeGesture.GesturePriority` and `ScrollView.GesturePriority` to adjust priorities
- Fixed an issue where a higher level capture where preempt one lower in the UI tree

### Visual
- The `then` argument to `BeginRemoveChild` is now an `Action<Node>` to provide the node to the callback. Add an `Node child` argument to the callback function.

### ImageTools
- Changed the algorithm for creating new file names for temporary images. Previously this used a date format that caused problems when several images were created in sub-second intervals, breaking custom map marker icons, for instance.
- Fixed a memory leak that occured when resizing multiple images one after another.

### Vector drawing
A new vector drawing system has been added to Fuse. This allows drawing of curves, shapes, and simple vector images.
- Added `Curve` which allows drawing of lines and polygons. `CurvePoint` can be used to bind to JavaScript observables and servers as the basis for drawing line graphs
- Reintroduced `Path`, `Ellipse`, `Star` and `RegularPolygon`. These are all backed by the new vector system.
- Added several options to `Ellipse` to allow drawing wedges, like with `Circle`
- Added `Arc` for drawing the outside edge of an `Ellipse`
- Added elliptic arc support to `Path` to support more SVG path data
- Removed `FitMode.StrokeMaximum` and `FitMode.ShrinkToStroke` as they could not be reliably supported or behave in a reasonable fashion. To fit accounting for stroke use a wrapping panel with padding instead.
- Removed `Path.ScaleMode` as stroke scaling is not supported as it was before
- Remove the `Fuse.Drawing.Polygons` and `Fuse.Drawing.Paths` packages. Their functionality has been replaced by the new vector system
- `Fuse.Controls.FillRule` has moved to `Fuse.Drawing.FillRule`

### Default Fonts
- Added the following default-fonts, that can be used like so `<Text Font="Bold" FontSize="30">This is some bold text</Text>`:
  * `Thin`
  * `Light`
  * `Regular`
  * `Medium`
  * `Bold`
  * `ThinItalic`
  * `LightItalic`
  * `Italic`
  * `MediumItalic`
  * `BoldItalic`

### Fuse.Audio
- Due to a bug in Mono we have temporarily removed support for PlaySound in preview on OSX.

### MapView
- Fixed a bug causing crashes on iPhone 5s devices when using `ShowMyLocation="true"`

### ImageFill
- Fixed a bug where the `MemoryPolicy` given would not be correctly used.


## Old

See [the commit history for this file](https://github.com/fusetools/fuselibs-public/commits/master/CHANGELOG.md) for older entries.<|MERGE_RESOLUTION|>--- conflicted
+++ resolved
@@ -6,9 +6,7 @@
 ## MultiDensityImageSource
 - Added native support, meaning it can be used by images inside a `NativeViewHost`.
 
-<<<<<<< HEAD
-=======
-### Fuse.Reactive framework changes (Uno-level)
+## Fuse.Reactive framework changes (Uno-level)
 - These are breaking changes, but very unlikely to affect your app:
  * The `DataBinding`, `EventBinding` and `ExpressionBinding` class constructors no longer take a `NameTable` argument.
  * The `Name` and `This` expression classes has been removed. The UX compiler will now compile these as `Constant` expressions that contain the actual objects instead.
@@ -19,7 +17,6 @@
  * The `Fuse.Reactive.IWriteable` interface has changed (breaking!). The method signature is now `bool TrySetExclusive(object)` instead of `void SetExclusive(object)`. Unlikely to affect your code.
  * `IObservable` and `IObservableArray` no longer push their initial value on `Subscribe`.
 
->>>>>>> 5cf7976d
 
 # 1.3
 
