# Unreleased

<<<<<<< HEAD
## FuseJS/Bundle
- Added `.list()` to fetch a list of all bundled files
- Added `.readBuffer()` to read a bundle as an ArrayBuffer
- Added `.extract()` to write a bundled file into a destination path
=======
## Image
- A failed to load Image with a Url will now try again when the Url is used again in a new Image
- Added `reload` and `retry` JavaScript functions on `Image` to allow reloading failed images.
- Fixed infinite recursion bug that could happen if a MemoryPolicy is set on a MultiDensityImageSource

## ScrollingAnimation
- Fixed issue where the animation could become out of sync if the properties on ScrollingAnimation were updated.

## macOS SIGILL problems
- Updated the bundled Freetype library on macOS to now (again) include both 32-bit and 64-bit symbols, which fixes an issue where .NET and preview builds would crash with a SIGILL at startup when running on older Mac models.
- Updated the bundled libjpeg, libpng, Freetype, and SDL2 libaries for macOS to not use AVX instructions, since they are incompatible with the CPUs in some older Mac models. This fixes an issue with SIGILLs in native builds.
>>>>>>> 28feb5e4

## Native
- Added feature toggle for implicit `GraphicsView`. If you are making an app using only Native UI disabling the implicit `GraphicsView` can increase performance. Disable the `GraphicsView` by defining `DISABLE_IMPLICIT_GRAPHICSVIEW` when building. For example `uno build -t=ios -DDISABLE_IMPLICIT_GRAPHICSVIEW`

## Gestures
- Fuse.Input.Gesture now only has an internal constructor. This means that external code can't instantiate it. But before, they already couldn't do so in a *meaningful* way, so this shouldn't really affect any applications.

## Native TextInput
- Fixed issue where focusing a `<TextInput />` or `<TextView />` by tapping it would not update the caret position accordingly. 

## Route Navigation Triggers
- `Activated`, `Deactivated`, `WhileActive`, `WhileInactve` have all been fixed when used inside nested navigation. Previously they would only consider the local navigation, not the entire tree. If the old behavior is still desired you can set the `Path="Local"` option on the navigation.
- `Activated`, `Deactivated` have been fixed to only trigger when the navigation is again stable. If you'd instead like to trigger the moment the active page changes, which is closest to the previous undefined behavior, set `When="Immediate"`
- The `NavigationPageProxy` use pattern has changed. `Rooted` is removed, `Unrooted` is now `Dispose`, and the constructor takes the parent argument. This encourages a safer use (avoiding leaks).

## MapView
- Support MapMarker icon anchor X/Y/File properties when setting MapMarkers via JS
- Added `<MapMarker Tapped="{myHandler}"/>` to retain the data context for each tapped marker.
- Added `<MapView AllowScroll="false"/>` to disable the user panning and scrolling around.
- Fixed a bug causing crashes on iPhone 5s devices when using `ShowMyLocation="true"`

## WebView
- Added `<WebView ScrollEnabled="false"/>` to disable the user panning and scrolling around.

## Fuse.Box / Fuse.Ray
- Uno.Geometry.Box and Uno.Geometry.Ray has been replaced with Fuse.Box and Fuse.Ray.

## MemoryPolicy
- Added `QuickUnload` memory policy to keep data in memory for as short as possible.

## ImageTools
- Added supported for encoding/decoding images to/from base64 on DotNet platforms, including Windows and Mac OS X.

## Bugfixes
- Fixes a bug where the app would crash if a databinding resolved to an incompatible type (e.g. binding a number property to a boolean value). (Marshal.TryConvertTo would throw exception instead of fail gracefully).

## Fuse.Controls.Video
- Fixed a bug where HLS streams would become zero-sized on iOS.

# Expression functions
- added `index` and `offsetIndex` as funtions to get the position of an element inside an `Each`
- added functions `mod`, `even`, `odd`, and `alternate` to complement the index functions. These allow visually grouping elements on the screen based on their index.
- added trigonometric math functions `sin`, `cos`, `tan`, `asin`, `acos`, `atan`, `atan2`, `radiansToDegrees`, `degreesToRadians`
- added math functions `abs`, `sqrt`, `ceil`, `floor`, `exp`, `exp2`, `fract`,`log`, `log2`, `sign`, `pow`, `round`, `trunc`, `clamp`
- added `lerp` function for linear interpolation between values


## 1.0

# 1.0.4

## GraphicsView
- Fixed issue where apps would not redraw when returning to Foreground

## ScrollView
- Fixed possible nullref in Scroller that could happen in certain cases while scrolling a ScrollView
- Fixed nullref in Scroll that could happen if there are any pending LostCapture callbacks after the Scroller is Unrooted

## Fuse.Elements
- Fixed an issue where the rendering of one element could bleed into the rendering of another element under some very specific circumstances.


### 1.0.3

## ColumnLayout
- Fixed an issue that would result in a broken layout if a `Sizing="Fill"` was used there wasn't enough space for one column.

## Bug in Container
- Fixed bug in Container which caused crash when the container had no subtree nodes. This caused the Fuse.MaterialDesign community package to stop working.

## Fuse.Controls.Video
- Fixed a bug where we would trigger errors on Android if a live-stream was seeked or paused.

## Experimental.TextureLoader
- Fixed an issue when loading images bigger than the maximum texture-size. Instead of failing, the image gets down-scaled so it fits.


### 1.0.0 - 1.0.2

## Fuse.Elements
- Fixed a bug where elements with many children and some of them were rotated, the rotated elements would appear in the wrong location.

## iOS
- Fix bug which could cause visual glitches the first time rotating from Portrait to Landscape

## Fuse.Reactive
- The interfaces `IObservable`, `ISubscriber` and `IObserver` are no longer public (affects any class that implements them). These were made accidentally public in Fuse 0.36. These need to be internal in order to allow behind-the scenes optimizations going forward.

## Bugfixes
- Fixes a bug (regression in 0.36) where functions could not be used as data context in event callbacks.
- Fixed a bug where strings like `"20%"` did not marshal correctly to `Size` when databound.
- Fixed a defect in expression functions `x,y,width,height`, they will not use the correct size if referring to an element that already has a layout

## Instance/Each/Deferred
- Changes to the items will not be collected and new items added once per frame. This avoids certain processing bottlenecks. This should not cause any backwards incompatibilties, though the option `Defer="Immediate"` is available to get the previous behavior.
- `Defer="Deferred"` on `Instance`/`Each` allows the deferred creation of nodes without the need for a `Deferred` node
- `Deferred` now has an implied priority based on the node depth. Items with equal `Priority` will now be ordered based on tree depth: deeper nodes come first.

## Page busy
- A `Page` will now be busy for the first frame (or two) after it is prepared. This will block the `Navigator` from starting the transition during those frames, which should improve first frame jerkyness. The `PrepareBusy` property can be set to `None` to disable this behaviour.

## Text edit controls
- Fixed the behaviour of placeholder text in the text renderer used when targeting desktop. The placeholder text is now always visible when there is no text in the text control, even when it has focus.

## GeoLocation
- The GeoLocation module no longer throws an exception if there are no listeners to the `"error"` event when there is an error.
- Fixed an omission that meant that the old way of listening to GeoLocation events (using `GeoLocation.onChanged = ...` instead of the recommended `EventEmitter` `GeoLocation.on("changed", ...)`) did not work.

## Stroke
- The `Stroke` will no longer emit property changed events for its Brush unless it is pinned. This is not anticipated to be an issue for any projects.

## Fuse.Version
- A new static Uno class has been introduced, called `Fuse.Version`. It contains fields for the major, minor and patch-version, as well as a string with the full version number.

## Native
- Add implementation for `android.view.TextureView` to better support multiple `<GraphicsView />`'s and `<NativeViewHost />`'s on Android. 

## Container
- In order to fix a memory leak in `Container` the pre-rooting structure was changed. Children of the container will not be children of the `Subtree` until rooted. It is not believed this will have any noticable effect; other features, like Trigger, also work this way.

## Gestures
- Extended the ability of gestures at multiple levels in the UI tree to cooperate, or take priority
- SwipeGesture now has priority over ScrollView, even if in an ancestor node
- Edge swipes have priority over directional swipes, regardless of the node they are in
- Removed `SwipeType.Continuous` as it did not work correctly and wouldn't fulfill the known use-case even if it did. Consider using `Auto` instead.
- Deprecated public access to the `Scroller` class. This is an internal class and should not be used. All functionality is accessible via `ScrollView`
- Added `SwipeGesture.GesturePriority` and `ScrollView.GesturePriority` to adjust priorities
- Fixed an issue where a higher level capture where preempt one lower in the UI tree

## Visual
- The `then` argument to `BeginRemoveChild` is now an `Action<Node>` to provide the node to the callback. Add an `Node child` argument to the callback function.

## ImageTools
- Changed the algorithm for creating new file names for temporary images. Previously this used a date format that caused problems when several images were created in sub-second intervals, breaking custom map marker icons, for instance.
- Fixed a memory leak that occured when resizing multiple images one after another.

## Vector drawing
A new vector drawing system has been added to Fuse. This allows drawing of curves, shapes, and simple vector images.
- Added `Curve` which allows drawing of lines and polygons. `CurvePoint` can be used to bind to JavaScript observables and servers as the basis for drawing line graphs
- Reintroduced `Path`, `Ellipse`, `Star` and `RegularPolygon`. These are all backed by the new vector system.
- Added several options to `Ellipse` to allow drawing wedges, like with `Circle`
- Added `Arc` for drawing the outside edge of an `Ellipse`
- Added elliptic arc support to `Path` to support more SVG path data
- Removed `FitMode.StrokeMaximum` and `FitMode.ShrinkToStroke` as they could not be reliably supported or behave in a reasonable fashion. To fit accounting for stroke use a wrapping panel with padding instead.
- Removed `Path.ScaleMode` as stroke scaling is not supported as it was before
- Remove the `Fuse.Drawing.Polygons` and `Fuse.Drawing.Paths` packages. Their functionality has been replaced by the new vector system
- `Fuse.Controls.FillRule` has moved to `Fuse.Drawing.FillRule`

## Default Fonts
- Added the following default-fonts, that can be used like so `<Text Font="Bold" FontSize="30">This is some bold text</Text>`:
  * `Thin`
  * `Light`
  * `Regular`
  * `Medium`
  * `Bold`
  * `ThinItalic`
  * `LightItalic`
  * `Italic`
  * `MediumItalic`
  * `BoldItalic`

## Fuse.Audio
- Due to a bug in Mono we have temporarily removed support for PlaySound in preview on OSX.

## MapView
- Fixed a bug causing crashes on iPhone 5s devices when using `ShowMyLocation="true"`

## ImageFill
- Fixed a bug where the `MemoryPolicy` given would not be correctly used.


## 0.47

## MapView
- iOS: Fixed incorrect view recycling for custom MapMarker icons.
- iOS: Fixed ginormous custom MapMarker icons.
- Minor improvements

## Fuse.Json
- `Json.Escape` has been marked as obsolete, as it didn't correctly quote everything needed. Use `Uno.Data.Json.JsonWriter.QuoteString` instead. Note that `JsonWriter.QuoteString` also adds quotes around the result, so it's not a pure drop-in replacement.

## Page
- Fixed a bug where changes to `Page.Title` were not propagated properly to Property-bindings.

## Fuse.Nodes
- `IFrustum.GetProjectionTransform` and `IFrustum.TryGetProjectionTransformInverse` has been changed signature to `bool TryGet...(..., out float4x4)` so attempts to divide by zero etc can be reported to the call-sites.

## Share
- Added `Fuse.Share` package enabling the sharing of text and files with other applications.

## Harfbuzz text renderer
- The Harfbuzz text renderer is now the default text renderer in local preview and desktop builds. The new renderer supports complex text with emoji, bidirectionality, ligatures, etc. It is also faster than the old renderer. It's also possible to use this text renderer on mobile devices by building with `-DUSE_HARFBUZZ` (just like before).
- Fixed an issue where text elements with many lines would be measured incorrectly due to rounding.
- Fixed a bunch of bugs in the desktop text edit control when using the Harfbuzz text renderer. Some examples of bugs that were fixed are:
  * Not being able to move to the first line if the text control started with multiple newlines.
  * The cursor moving before the inserted character when adding text on the first line if that line is empty.
  * The cursor jumping to the wrong position when moving left and right in certain bidirectional strings.
  * The caret ending up in slightly off positions when moving up or down in multi-line text.

## TextInputControl
- The default setting for TextTruncation has changed from `Standard` to `None`. The `Standard`-setting is known not to work as expected on text-inputs, and the whole setting will probably be removed in an upcoming release. None of this applies to non-input controls.

## Timeline
- Fixed inconsistencies with how `Timeline` implemented `Resume`, `Pause`, and `Stop`. They now work in the same fashion as other media playback, such as `Video`. If you happened to depend on the old behaviour you can use the new `TimelineAction`.
- Added `TimelineAction` for extended control over a `Timeline` without mimicing media playback
- Deprecated `PlayTo`, use `TimelineAction` instead
- Deprecated `Resume`, use `Play` instead
- Deprecated several items in `IPlayback` as they are redundant. It is strictly a simple playback interface now.

## WrapPanel
- Fixed several layout issues with `WrapPanel` and `WrapLayout`
 * text should wrap correctly now
 * `Padding` is now applied
- Added `WrapPanel.RowAlignment` to align contents to the top/bottom/center of a row

## Input.Pointer
This is a series of advanced changes that should not affect UX level code.
- The public interface of Input.Pointer has changed to allow for extended gesture support. There is a behaviour change that an `identity` can have only one capture now. Most use-cases involving a single finger/button likely already met this restriction.

If you capture multiple pointers and cannot easily switch to using `ExtendCapture`, you can also use a unique identity instead. Create a `new object` and use that identity as the second capture. This should work as it did before.

- Added `ExtendCapture` to add additional points to an existing capture
- Added `ModifyCapture` as a new high-level interface to the capture mechanism
- Added `Gesture` to coordinate gesture support (experimental)
- `ReleaseAllCaptures` renamed `ReleaseCapture`, since there can be only one
- Removed `Pointer.IsSoftCaptured` and `Pointer.IsHardCaptured` in favour of just `IsCapture`. 
- The higher level `PointerEventArgs` still keeps many of the old entry points for compatbility/simplicity as it is more frequently used.

## PointerCapture
- Added `PointerCapture` as an explicit way to caputre the pointer and do compound controls (experimental)

## ScrollView / SwipeGesture
- Modified capturing on `ScrollView` and `SwipeGesture` to allow them to both exist on the same parent node and be usable at the same time.

## Fuse.Entities:
- This deprecated package has been removed. If you for some reason depended on it, it can now be found [here](https://github.com/fusetools/Fuse.Entities). Please note that this package is not actively maintaned nor supported. Use at your own risk ;)

## Fuse.Navigation:
- `PageResourceBinding` has been marked as deprecated. Instead of `<PageResourceBinding Target="something.Prop" Key="Foo" />` Use `Prop="{Page Foo}"` on `something` instead.
- Fixed an issue where the animation `Scale` property was not applied at rooting time

## ScrollView
- Fixed an incorrect change of `ScrollingAnimation.Range` if `To` or `From` were set. They would force an `Explicit` mode, but now only do that if the `Range` has not been set before. The behaviour of something like `<ScrollingAnimation Range="SnapEnd" To="100">` thus changes (it was undefined before, and is still undefined behaviour, as `SnapEnd` doesn't accept To/From values)

## Cycle
- Added `CycleWaveform.Square`
- Added `CycleWaveform.Offset`

## Duotone effect
- An effect that applies a duotone filter with customizable colors.

## Brush
- Changed `Brush` to use premultiplied alpha rendering which resolves several unpleasant visual anomolies
- Changed `LinearGradient` to interpolate using premultiplied alpha 
- Removed `Brush.BlendMode` as it wasn't working correctly, and cannot actually be supported correctly
- Added `LinearGradient.Interpolation` and set the default to `Linear`. Previously this would, incorrectly, do a smoothed gradient. To get the previous behaviour use `Interplation="Smooth"`, but note it is not supported on all renderers.

## Expressions in file paths
- UX expressions are now also supported in `FileSource` properties, e.g. `<Image File="Assets/{img}.png" />`. Remember to include the files in the `:Bundle` in your `.unoproj`.


# 0.46

## Router
- fixed an issue where relative paths would be incorrectly resolved (against current path instead of intended actual path)

## x and y UX expression functions
- One can now get the x or y position of an element relative to its parent by using the `x(element)` or `y(element)` functions in UX expressions.

## WebView
- Added 'URISchemeHandler' callback, which fires when a URL request matching the app's `UriScheme` is made.


# 0.45

## Timeline
- Fixed a defect where `PlayMode="Wrap"` could start flickering and skipping actions after the second loop

## JavaScriptCore
- Fixed a bug that lead to a crash on exit.

## Fuse.PushNotifications
- The `onReceivedMessage` now provides an optional second argument which indicates whether the notification was triggered from the notification bar. You can use it like this: `Push.onReceivedMessage = function(payload, fromNotificationBar) { .. }`

## ImageTools
- Android: Improved memory use and performance when resizing images. This should improve `Camera.takePicture` performance as well, and prevent some OOM crashes.
- Fixed bugs in reading photo orientation from EXIF when reading RAW and JPEG files on Android

## Camera and CameraRoll
- Rewritten image fetch from camera capture and cameraroll image picking activities for better Android device compatibility.

## PlaySound
- Added a trigger that can play bundled `.wav` sounds from UX. It is used like this `<PlaySound File="test.wav" />`

## Harfbuzz text renderer
- The text renderer enabled by building with `-DUSE_HARFBUZZ` now uses an ICU BreakIterator to find out where to linewrap text, instead of just using spaces. This means that it properly wraps scripts (like Kana) that don't normally use spaces between words, and also means that it can wrap text after hyphens.

## Fuse.Launchers
- Split the various launchers into their own packages so they can be used separately. They are named `Fuse.Launcher.Email`, `Fuse.Launcher.InterApp`, `Fuse.Launcher.Maps` & `Fuse.Launcher.Phone`
- `Fuse.Launcher` will remain and will continue allowing you to add all the above packages at once. This means that your current projects will keep working, and if you want to minimize the number of permissions you are using you can simple add the specific package references to your `unoproj` files.

## MapView
- Fixed issue where responses to requests for location permission were not correctly handled.


# 0.44

## Observable
- Fixed an issue with `.inner` and `.innerTwoWay` forwarding the `Observable` itself
- Fixed a bogus error when `.expand` was passed an empty Observable

## Fuse.Entities
- `Scene.WindowClosing` and `Scene.WindowClosed` has been removed. These were only hooked up for non-mobile targets in the first place, and wasn't really working.

## Native UI
- Android: Improved the way fuse manages the native controls when using `<NativeViewHost />`. This resulted in big performance improvement in complex native UIs.
- iOS: Fixed issue where autoscrolling in `<TextView TextWrapping="Wrap" />` could misbehave if the `TextView` was in a `Panel` that let its size grow (like `StackPanel`)

## Draggable
- Added `Axis` constraint to Draggable, allowing draggable behaviors locked to single axes if needed.

## BusyTask/WhileFailed
- `BusyTaskActivity.All` has been removed, there is now a `Common` which covers the same tasks and a `Any` which covers all possible tasks.
- Changed `WhileFailed` to be part of the BusyTask system. The biggest difference is that it will detect failures of any descendent elements, not just where it was used. This is unlikely to cause a behavioural change in most projects, but if you need the old matching use `Match="Parent"`.
- Removed the `WhileFailed.Message` resource. Add an error handler directly to the resource (such as ImageSource) if the error message is needed.
- Data bindings now mark a node as failed if the observable produces an error, or the value cannot be property converted. `WhileFailed` will detect this failure.
- Added the `Busy` behavior to help marking nodes as busy
- Deprecated `FuseJS/BusyTask`, use the `Busy` behavior instead

## TextInput
- Fixed an issue about certain text changes not propagating correctly

## Observable
- Added `Observable.mapTwoWay`: a two-way version of `map`
- Added `Observable.pickTwoWay`: a two-way version of `pick`
- Added `Observable.innerTwoWay`: a two-way version of `inner`
- Fixed numerous issues with `.inner()`, however, if you relied on one of the abnormal behaviours it might be problematic. To assist in migration you can use `.innerDeprecated()` temporarily, which is the old way of doing `.inner()` (it will be removed eventually). `.setInnerValue` is also no longer available on `.inner()` (but still exists on `.innerDeprecated), using a `.innerTwoWay` and assigning a value is the new approach.
- Deprecated `.inner().twoWayMap()` as it has numerous issues. The replacement is to use `.innerTwoWay()`, possibly combined with `.mapTwoWay()` which has a well defined behaviour.
- Deprecated `.beginSubscriptions` and `.endSubscriptions` interface. These had issues that couldn't be resolved via this interface. As we don't suspect they are actually used we have not provided a replacement. Please ask, and provide a use-case, if they are important for your code.
- Added `failedMap` and `isFailed` to help track failure conditions
- Failed Observables now lose any previous value. This was inconsistent before, sometimes they retained a value.
- Failed Observables will clear the binding correctly now (for `{Clear name}` bindings)
- Fixed a defect where `onValueChanged` would not respond to all changes
- Fixed clearing of bindings when assigning an undefined value
- Fixed forwarding of failed state in `combine`, `combineLatest`, and `combineArrays`
- Fixed clearing of state if input undefined in `combineLatest`

## StateGroup
- `State.On` has been removed. This value should not have been public as it did not reflect a usable value, and could corrupt the current state. Use `.Goto` to goto the current state and `StateGroup.Active` to get, or set, the state.

## WebView
- Added `ZoomEnabled` attribute, defaulting to "true". In the past, zoom gestures were enabled by default on iOS but disabled on Android due to an oversight. This unifies the end-user experience.
- Made Android WebView respect viewport tag and load content in overview mode to comply better with the iOS behavior.

## CameraRoll
- We now catch exceptions that occur during processing of a selected picture in the iOS CameraRoll. In the past this could result in orphaned promises.

## Completed
- Added `Completed` trigger that pulses when a node is no longer busy


# 0.43
## Navigator
- Allowed `SwipeBack` to change the direction per page, previsouly it only allowed disabling it
- Added `NavigatorSwipe` to simplify adding swipe gestures to a `Navigator`
- Clarified that `NavigationGotoMode.Prepare` means preparing an interactive transition, like sliding
- Added `Transition.Mode` to allow matching `Prepare` mode differently than non-prepare
- Added an `operationStyle` argument to `IRouterOutlet.Goto` to allow for different styles of transition
- Added a `Style` option to `RouterModify` and the JS `.modify` interface to allow further differentiating transition styles
- Added `WhilePageActive` to trigger changes based on the currently active page
- Fixed several issues with page caching in `Navigator`

## ImageFill
- Partially fixed a memory leak when changing the `Source` of the image. The leak is gone, but it still uses more memory than it should. A fix for that will be coming.

## Text rendering
- Fixed an issue in the text renderer enabled by compiling with `-DUSE_HARFBUZZ` where center- and right-aligned text would not properly update their alignment when the text element changed size.

## WhileCount
- Fixed how multiple conditions were combined on `WhileCount`. Previosuly two conditions would be combined with "OR", now the various range combinations are combined with "AND". Refer to the docs on how to do an inverted, or "OR", range, and how to make a `GreaterThanEqual` or `LessThanEqual` comparison (this has changed in a backwards incompatible fashion)
- Fixed some potential leaks and update paths on `WhileCount`

## NodeGroup
- Added `NodeGroup` which allows combining several nodes and resources together in a block

## JavaScript
- Updated the version of the V8 engine that we bundle to 5.5.
- Fixed some inconsistencies in how V8 handled marshalling Uno exceptions and String objects in JavaScript.
- Added support for the WebSocket API.
- XMLHttpRequest: Removed exception when calling abort on a finished response

## Triggers
- Changed the ordering behaviour of how trigger actions/events are resolved. This resolves some issues with previously undefined behaviour. It should not affect applications unless they were inadvertently relying on such undefined behaviour. This generally relates to triggers with actions that modified their own state, or have a cycle with other triggers, or contain nodes but no animators.

## Navigation
- Added `Page.Freeze` that can be set to `WhileNavigating` to freeze the page (block updates) during navigation
- Added `Navigator.DeferPageSwitch` to defer page navigation until the page is ready
- Removed the static "State" events from `Navigation`, replacing them with `INavigation.StateChanged`. This should not affect any UX code, unless you used a `WhileNavigating` in an incorrect place, in which case you may get an error now.
- Fixed `Transition` to work with swiping
- Renamed `NavigationControlBits` to `NavigationInternal` -- these are not meant to be used and are only public for technical reasons
- Fixed an issue of an incomplete back swipe causing oddness on the Navigator
- Fix issue where Unrooting and then Rooting of a LinearNavigation could make the `Active` property hold an invalid object reference

## Swipe
- `WhileSwipeActive` changed to be only active when the gesture is at progress="1". Previosuly this could activate immediately when the `IsActive` flag was switched, which led to inconsistent states. To get a behaviour close to the previous one set the new `Threshold` parameter to `0.01` (however, this is rarely desired).
- Fixed a defect where a second swipe gesture might not have been recognized
- Added `WhileSwiping` to detect an active swiping gesture
- Added `How="Cancelled"` to `Swiped` to detect when the user does not complete a gesture

## Panel
- Added a `IsFrozen` feature that allows temporarily blocking any new layout as well as new drawing. It's meant to be used in conjunction with navigation for smooth transitions.
- Several drawing and layout functions are now sealed. This prevents any derived class from implementing new layout, or drawing, which was never properly supported, and will fail now. You can instead derive from `LayoutControl` and override `DrawVisual` if necessary.

## Observable
- Fixed issue with duplicated items in `Each` using `addAll`
- Fixed issue of `refreshAll` not removing excess items
- Fixed issue of `replaceAt` not doing bounds checking

## TextEdit
- Use AppCompat's getDrawable on android. This stops a bunch of warnings about deprecated android APIs.


# 0.42

## Data bindings no longer clear their value by default when removed
- Data bindings used to clear (write `null` or `0`) to their target properties when removed from the tree, so that old data would no longer linger if a node was reused later (manifesting as flashing of outdated data). However, this behavior lead to undesired consequences that were hard to work around in other cases. Now data bindings no longer clear by default. 
  * This is unlikely to affect your app, but if you depended on the old behavior, you can restore the same behavior by using the new clear-bindings where needed: Change `{foo}` to `{Clear foo}`, and `{Read foo}` to `{ReadClear foo}`.

## Observable bugfixes
- Fixed bug where `.twoWayMap()` would not work correctly on boolean values.

## Busyness and Transitions
- Removed the public contructor and `Done` function of `BusyTask`. Only the static `SetBusy` function, and the JavaScript interface, should be used now.
- Added `BusyTaskActivity` to note the types of busyness and added `WhileBusy.Activity` to match only certain busy activities
- `WhileLoading` now uses the `BuyTask` system. The biggest difference is that it will detect loading of any descendent elements, not just where it was used. This is unlikely to cause a behavioural change in most projects, but if you need to old matching use `Match="Parent"`.

## Fixed data context bug with triggers and AlternateRoot
- Fixed bug where nodes injected by triggers or `AlternateRoot` would sometimes not get the correct data context. This may break your app if you have a bug dependency. The rule is that nodes should always get the data context according to where they are declared in the UX tree, as you read it in the code (not based on where the node is ultimately injected, e.g. by AlternateRoot).

## Introducing Reactive UX Expressions
- All properties in UX markup now support reactive expressions, e.g. `Width="spring({Property Size})"` and `Text="Hello, {username}!"`. For more details, see the documentation.

## New text renderer
- Improved the wrapping and truncation implementation with the text renderer that's activated by building with `-DUSE_HARFBUZZ`.
- Added default font fallbacks on desktop when using the `-DUSE_HARFBUZZ` flag. This means that we can use emoji, many Asian languages, and Arabic in preview.
- Fixed an issue that resulted in apps built using `-DUSE_HARFBUZZ` being rejected from the App Store due to referencing private symbols. This means that this flag can now be used in iOS releases.
- Fixed a bug where TextInputActions did not trigger on desktop text inputs using `-DUSE_HARFBUZZ`.

## Router and Navigation
- `NavigationGotoMode` became a normal enum, not `[Flags]` and loses the `ClearForwardHistory` flag. Uses of that flag can be replaced with a call to ClearForwardHistory on the target navigation.
- Added the `RouterModify` action as a UX parallel to the JS `.modify` function
- Added `ModifyRouteHow.PrepareBack`, `PreparePush` and `PrepareGoto` as ways to prepare for navigation combined with a swipe
- Added the `bookmark` function to the router JavaScript interface
- Added `SwipeGesture.IsEnabled` to allow disabling user interface
- Added `Navigator.SwipeBack` that accepts a direction to enable backwards swipe navigation

## Trigger
- `TriggerAction.Direction` has been replaced with `TriggerAction.When`. This includes the new `Stop` and `Start` option. The value `Both` has been replaced with `ForwardAndBackward` for clarity. Old UX code will continue to work.

## Navigator
- Fixed the removal of pages with `Reuse="None"` in Navigator

## TextInput
- iOS: Implement support for `LineSpacing` on `<Text />` when used inside `<NativeViewHost />`
- iOS: Implement support for `LineSpacing` on `<TextView />`

## Grid
- Numerous issues with Grid layout have been fixed. Unfortunately this changes how some existing grids might be arranged.
  * Proportional rows/columns now have no size when the grid is being shrunk to fit its contents. Previously they would have a minimum size related to their content; this value was actually incorrect, and caused other problems. This change fixes several layout issues with `Grid`.
  * A new metric called `Default` has been introduced as the default for `DefaultRow` and `DefaultColumn`. This maintains a behaviour similar, but not exactly the same as the old default. It is only usable for grids that fill a known space (or parent area), or have only 1 row or column. All other grids must set all Row/Column metrics correctly, or use `DefaultRow` and `DefaultColumn`.
  * The behavior of Grid's with cells containing `RowSpan` or `ColumnSpan` that extended beyond the intended bounds of the grid will now, more correctly, extend the grid instead of being clipped. Fixing the overflowing spans will restores the previous layout.
- Added `Grid.ChildOrder` that allows changing whether children are ordered as rows or columns.
- Removed the `Column.ActualWidth` and `Row.ActualHeight` properties. These were never meant to be publically readable as the value is not useful, nor guaranteed to be set.
- Removed the public `DefinitionBase.Implicit` property. This has an ambiguous meaning and wasn't intended to be exposed publically (no valid use-cases)
- The previously deprecated properties `RowData` and `ColumnData` have been fully removed. Use `Rows` and `Columns` instead.

## FileSystem
- Use `<app exe directory>/fs_data` for `dataDirectory` and `<app exe directory>/fs_cache` for `cacheDirectory` on OS X and Windows, to avoid directory conflict


# 0.41

## Navigator
- Fixed issues where certain route transitions would result in multiple active pages. This was a cache error that came up when using embedded `Navigator` objects and switching to/from the embedded pages.

## Deprecated packages
- Quite a few packages and classes have been marked as obsolete. This means that they are still available, but will produce warnings on use. In a future release, these may get removed fully.
- The packages `Fuse.Drawing.Batching`, `Fuse.Drawing.Meshes` and `Fuse.Entities`, as well as the classes `Cube`, `WireCube`, `SolidCube`, `Cylinder` and `Sphere` from `Fuse.Drawing.Primitives` and `Trackball` from `Fuse.Gestures` have been marked as obsolete. This is undocumented code that implement very basic 3D rendering, but haven't been in use for a long time, and is largely unmaintained at this point.
- `Fuse.Drawing.Polygons`, `Fuse.Drawing.Paths` as well as `Ellipse`, `Path`, `Star` and `RegularPolygon` from `Fuse.Controls.Primitives` has been marked as obsolete. This is either undocumented code that implement very basic path-rendering, but is known to be broken in many simple cases, and is largely unmaintained at this point.
- To avoid that new code accidentally starts using the  above code in the case where the user doesn't notice or ignores the warnings, `Fuse.Drawing.Paths`, `Fuse.Drawing.Polygons` and `Fuse.Entities` no longer gets forwarded through the `Fuse`-package. If you're using one of these, you can add these packages manually to your project while transitioning.

## Each
- Added `Each.Offset` and `Each.Limit` that allow limiting the number of items being displayed.

## TextInput
- Fixed issue where databinding to the same `Observable` on two different `<TextInput/>`s could end up in an infinite `ValueChanged` loop
- Fixed issue where tapping a `<TextInput />` in an area outside the bounds of the text would not focus the `<TextInput />`

## New text renderer
- Added a new text renderer, which can be used on for `Text` on both desktop and on device, and for `TextInput`/`TextView` on desktop. The renderer is currently disabled by default and can be enabled by building with `-DUSE_HARFBUZZ`. The new renderer brings the following features:
  * Support for complex text. The new text renderer can handle bidirectional text, ligatures, and colored glyphs.
  * Speed. The new text renderer is normally about 50% faster than the OS-specific text rendering we previously used on mobile devices, and can be up to 10x faster on particular devices.
  * Asynchronous loading. `Text` elements now have an experimental `LoadAsync` property which enables loading of the text element on a background thread when set to `true`.

## JavaScript implementations
- Optimised passing Uno `byte[]`s to and from JavaScript when running on iOS 10 using newly available functionality in the JavaScriptCore framework. The speed of this operation now more closely matches our other JavaScript engines on iOS 10.
- Fixed bug in btoa, atob implementation.
- Fixed issue "Uncaught ReferenceError: setTimeout is not defined" that appeared in some cases.
- Fixed memory leak in V8 when using HTTP.

# FuseJS/Base64 module
- Exposed functions `encodeLatin1` and `decodeLatin1`.
- Added `decodeBuffer` and `encodeBuffer` functions to decode between ArrayBuffer and Base64

## FuseJS event system overhaul
- The FuseJS modules that use events (GeoLocation, InterApp, LocalNotifications, Push, and Lifecycle) have gotten a new event subscription system. These modules are now instances of a class called `EventEmitter`, which is based on the API of Node's `EventEmitter` class. Though the old way remains working, the recommended way to subscribe to events has changed from `Module.onSomeEvent = myHandler` to `Module.on('someEvent', myHandler)`. With the new event system there's no longer a risk of overwriting the handler that someone else set, and there are additionally several convenience methods like `once`, `observe`, and `promiseOf`. Check out the docs!

## NativeModule
- Removed SetModuleFunction from the NativeModule interface. Use Module.CreateExportsObject instead.


# 0.40

## Fixed bug where outdated event handlers would be called
- Fixed a bug where some event types (e.g. `<Activated>`) would fire the old version of an event handler when a page is navigated to multiple times.  This fixes several weird issues reported by multiple users, e.g. https://www.fusetools.com/community/forums/bug_reports/serious_observable_bug_in_025.

## Bindings
- `{Property }` bindings now supports automatic conversion (bindings) between weakly compatible types, such as `float` and `Size`.
- Added `{SnapshotProperty ...}` which is a read-once property binding that reads the value at rooting time but does not listen for changes in the property.
- Moved `PropertyBinding` and from `Fuse.Controls` to `Fuse.Reactive` (might break Uno code and cached code, remember `uno clean`)
- Fixed a crash when doing two-way data-bindings to enum values.

## Visual
- `Visual.ParentToLocal` has been replaced with `TryParentToLocal`. It's possible that this function can fail, even under common use, thus it's important callers detect that condition.
- `Visual.FirstChild<T>` now searches for the *first* child, not the last child as it previously did. If you depended on the old behavior, you can manually traverse the `Visual.Children` list backwards, and search for the child.

## Transition
- Introduced `<Transition>` allowing for fine-tuning transitions between pages in `Navigator`

## ExplicitTransformOrigin
- Introduced `Element.ExplicitTransformOrigin` that allows setting a location for the `TransformOrigin`

## Fonts
- Added `SystemFont` which is a subclass of `Font` that gets fonts from the target device so they don't have to be bundled with the app.
- iOS: Fixed an issue where iOS 10 apps would crash during font loading.

## Navigator and PageView
- Added the ability to use non-template pages to `Navigator`
- Added `PageView`, which is a `Navigator` without any standard transitions or page effects
- Added a JavaScript interface to the `NavigationControl` (base type of `Navigator` and `PageControl`). This adds the `gotoPath` and `seekToPath` functions.

## Grid
- Fixed a crash when data-binding to the Rows/Columns property of a grid.

## Shapes
- Android: Fixed issue where `<Cricle />` inside `<NativeViewHost />` could end up not displaying.

## Brush
- Fixed a null value exception when binding a value to `SolidBrush.Color`

## Video
- iOS: Fixed bug in Video where calculating rotation could yeild wrong rotation due to rounding error.

## ScrollView
- Added `RelativeScrollPosition` to `ScrollPositionChangedArgs`
- Added serialization of `value` (the scroll position) and `relativePosition` to JavaScript for `ScrollPositionChangedArgs`

## DropShadow
- Unsealed `DropShadow`, making it possible to create `ux:Class`es of `DropShadow`

## NativeViewHost
- iOS: Fixed issue where having a `<NativeViewHost />` inside a `<PageControl />` would not handle input events properly
- Implemented forwarding of `HitTestMode` to the native view for elements inside a `<NativeViewHost />`

## ImageFill
- Added `<ImageFill WrapMode="ClampToEdge" />` to restore old, clamped rendering of the texture. This is useful if you're just using an `ImageFill` to mask an image with a circle or something along those lines.
- Added support for `WhileBusy` and `WhileLoading` while using an `ImageFill` brush inside a `Shape`

## Tapped
- Changed `Tapped` to be an attached event, which means handlers can be created by doing `<Panel Tapped="{onTapped}" />` instead of `<Panel><Tapped><Callback Handler="{onTapped}"/></Tapped></Panel>`.

## Fuse.PushNotifications
- Android: Fixed a crash when receiving two notifications at the same time.


# 0.39

## ios 10
- Fix problem with using Promises resulting in Error: "Invalid private name '@undefined'"

## TextInput
- Fix Android/iOS issue where `<TextInput />` could be seen for 1 frame onscreen when it were supposed to be hidden or behind other visual elements.

## New `Instance` behavior
- Introduced `<Instance>`, which instantiates `ux:Templtes`. Equivalent to `<Each Count="1">`, but reads better in UX and doesn't expose `Count` or `Items`.
- Uno level: Extracted base class `Instantiator` from `Each`, which `Instance` also inherits.

## Android Notification Icon

Users of Local & Push notifications on Android can now specify the icon to be used for the notification. 
  This is done in the same fashion as the regular android icons. In your project's unoproj specify:

```
    {
        "Android": {
            "NotificationIcon": {
                "LDPI": "Icon-ldpi.png",
                "MDPI": "Icon-mdpi.png",
                "HDPI": "Icon-hdpi.png",
                "XHDPI": "Icon-xhdpi.png",
                "XXHDPI": "Icon-xxhdpi.png",
                "XXXHDPI": "Icon-xxxhdpi.png"
            }
        }
    }
```

The icon must adhere to the android style guides. In short it must be white on a transparent background, any solid color will be converted to white by the android build process. Fuse has no control over this and cannot stop it happening.

The behavior around default notification icon has also changed. Before we simply used the app icon. This meant that when the icon had color, the color was removed by android often resulting in an white square. With this change we will either:

- Use the `Android.NotificationIcon` as specified above. Or if that is not specified we...
- Use the `Android.Icons` setting from your unoproj. Or if that is not specified we...
- Use the default notification icon, which is a small white Fuse logo.

## Observable improvements
- Added `.subscribe(module)` which can be used to create a dummy subscription on observables for the lifetime of the given module. This is an alternative to adding the observable to `module.exports` or using `.onValueChanged` in cases where you want to access the observable's value in a callback.

## Layout info in JS
- The `Placed` event now provides metadata to its argument to let you know more about the layout of an element in JS: `.x`, `.y`, `.width` and `.height`. Usage:

	<JavaScript>
		function panel_placed(args) {
			args // contains information about the new size and position 
		}
	</JavaScript>
	...
	<Panel Placed="{panel_placed}"/>

## Pointer events in JS
- Added localX and localY to pointer events in the JS API. This is the coordinate in the local coordinate space of the element that the event occurred on.

## Video
- Added support for rotation thats defined in the metadata of the video source. Only supported on iOS, Android and OSX. Due to a limitation in the Windows implementation this wont be supported on Windows for a while.
- Fixed a crash on Android 4.3 and below while trying to read the video-orientation.

## Easing improvements
- Added `CubicBezierEasing` which allows you create custom easing curves with two control points. See docs for more info.
- Refactored `Easing` from an enum into a base class, to allow custom easing curves. (UX interface unchanged, Uno code should also be mostly unaffected).

## Router
- Added `router.modify` to the JavaScript interface. This function can be used to provide more routing options, such as "Replace" mode and "Bypass" transitions.
- Added `gotoRelative` and `pushRelative` functions. These allow relative changes in route without needing to specify the full absolute path.

## Shadow
- Fixed `<Shadow />` so it still draws the shadow-rectangle when the element's color contains zero-alpha.
- Fixed the Softness-parameter so it looks consistent across different display densities.
- `<Shadow />` elements now understand that they should draw a round shadow rather than a rectangular one if it's parent is a `<Circle />`

## Support for resources in triggers
- Triggers can now have resource nodes (marked with `ux:Key`) inside, and they will be added to the parent node when the node is active. This allows e.g. per-platform or conditional styling.

Example:

	<iOS>
		<Font File="foo-ios.ttf" ux:Key="DefaultFont" />
	</iOS>
	<Android>
		<Font File="foo-android.ttf" ux:Key="DefaultFont" />
	</Android>
	<Text Font="{Resource DefaultFont}" />

## Navigator
- A proper navigation interface is now implemented on `Navigator`. This allows `Page` bindings to work for the active navigator page, such as `{Page Title}`.

## Container
- Added `Container` panel which allows you to build custom containers where children are placed under a custom node deeper in the tree.

## Image
- Added native support for `Color` on `<Image />`es that are inside `<NativeViewHost />`
- Fix issue where `<Image />` inside `<NativeViewHost />` would be laid out wrong

## Native views
- Fixed issue where ZOrdering inside `<NativeViewHost />` did not behave properly

## Bindings
- Added one-way (read-only or write-only) binding types: `{ReadProperty prop}`, `{WriteProperty prop}`, `{Read data}` and `{Write data}` 

## TextInput
- Removed `ActionStyle` from `<TextView />`. This is a `<TextInput />` specific property and it did not have any effect on `<TextVIew />`
- Fixed iOS issue where AutoCorrect suggestions would not trigger value changed events if a `<TextInput />` lost focus when the return key is pressed.
- Fixed issue where assigning a string with newlines to a `<TextView TextWrapping="Wrap" />` would fail to wrap the text.
- Fixed iOS issue where `ValueChanged` events did not fire if text where autocorrected when a `<TextView />` lost focus.

## ImageFill
- `<ImageFills />` now repeat the texture if a `StretchMode` like `PixelPrecise` or `PointPrecise` is used.

## Animation
- Fixed issue where animating `TextColor` did not presever the right init value


# 0.38

## Async texture loading
- Fixed issue where textures could become corrupt if uploaded async on Nvidia Tegra K1 class gpus. 

## Navigator
- To avoid problems with default routes and unintentional parameter differences, several default and empty-like parameters are now considered the same in `Navigator`. These are Uno null and empty string as well as JS null, empty object, and empty string. If these change only a "minor" page change is activated, which will cause an "onParameterChanged" handler to be called, but does not invoke animation by default.

## GraphicsView
- Fixed issue where using a `<GraphicsView />` inside `<GraphicsView />` and using it on desktop would crash the app

## Fuse.Scripting.Json
- Fixed issue where newline characters would not be escaped correctly when using `Json.Stringify` from Uno.

## WhileVisibleInScrollView
- Added the `WhileVisibleInScrollView` trigger that is active when an element is positioned in, or near to, the visible area of a ScrollView.

## Video
- Fixed null ref that could trigger if databinding `Progress` on `<Video />` to JavaScript

## Rooting
- Fixed an ordering issue with triggers and adding children. This was a hard to get defect that resulted in some trigger actions, such as in Navigator, not being activated correctly when the child is first added.

## Route validation
- Router will now give error if functions or observables are passed as route parameters (instead of silently failing). Route parameters must be serializeable as they are stored between refreshes in preview.

## Triggers
- Unsealed lots of `Trigger` classes making it possible to create useful `ux:Class`es of them.

## JavaScript cleanup
- Cleaner debugging: Reduced the amount of duplicate utility scripts compiled by the JS context, showing up in some JS debuggers (e.g. Safari).

## FileSystem
- Make `Fuse.FileSystem.Nothing`, `Fuse.FileSystem.FileSystemOperations`, `Fuse.FileSystem.BclFileInfo` and `Fuse.FileSystem.BclFileAttributes` internal, as they were marked as public by mistake.

## TextInput
- Fixed bug where an unfocused `<TextInput />` would not render RTL text correctly

## TextInput - BREAKING CHANGE
- Removed `PlaceholderText` and `PlaceholderColor` from `<TextView />`. These properties did not belong on `<TextView />` in the first place and was never properly implemented across platforms. Semantically `<TextView />` is just a viewer and editor for large amounts of text. If you need a placeholder it should be implemnted in UX
- Check out this example for how to implement a placeholder text for  `<TextView />`
```
	<TextView>
		<WhileString Test="IsEmpty">
			<Text TextWrapping="Wrap">My Placeholder</Text>
		</WhileString>
	</TextView>
```

## ImageTools
- Fix getImageFromBase64 on Android

## Effects
- Effects are now `Node`s, and can as a result be contained inside triggers.
- `Element.Effects` is no longer accessible. The new way of adding effects, is to add them to `Element.Children`, like other `Node`s.
- `Element.HasEffects`, `Element.HasActiveEffects` and `HasCompositionEffect` are no longer accessible. These were only meant as helpers for the implementation of `Element`, and shouldn't be needed elsewhere.

## Fuse.Controls.Video
- Implemented support for `Volume` in `<Video />` on OSX preview

## TextInput
- Fixed bug where the SoftKeyboard would not appear on screen when `<TextInput />` gets focused while in Landscape


# 0.37

## PushNotification
- Fixed marshalling of GCM push notifications, caused by change in protocol

## GeoLocation
- Fixed issue where location fetch requests on Android would run on the wrong thread

## Observable improvements
- Added `.addAll()`, `.insertAll()` and `.removeRange()` for faster list manipulation
- Fixed bugs in `.where()` and `.count()` dealing incorrectly with some operations
- `.where()` and `.count()` now supports objects as filters, e.g. `list.where({id: 4})`
- Added `.any( [criteria] )` which returns an observable boolean of whether the observable contains an object that meets the criteria.
- Added `.first( [criteria] )` and `.last( [criteria] )` which returns an observable of the first/last item that meets the criteria, or simply the first/last element if the criteria is omited.
- Added `.identity()`, `.pick()` and `.flatMap()`

## New `Observable.inner()` superpowers to ease two-way bindings on `ux:Property`
- On observables returned by `.inner()`: support for `.twoWayMap()` to ease construction of components with two-way bindable properties. For example usage, see https://github.com/Duckers/FusePlayground/tree/master/Components/DateEditor 
- On observables returned by `.inner()`: support for `.setInnerValue()` which sets the value of the inner observable without sending a message back to the observable returned by `.inner()`. When creating a component with a two-way bindable property, this should be used to notify users of the component that a property has been changed from within the component, typically driven by user interaction.
- Fixed initial value race condition in implicit observables for `ux:Property` causing unpredictable behavior
- BREAKING CHANGE: An `ux:Property` of a class type (e.g. `object` or `Brush`) with value `null` in Uno will now produce an empty observable `Observable()` instead of `Observable(null)` in JavaScript. This prevents a lot of annoying scenarios where e.g. `map()` will unexpectedly map `null` instead of a real value (often leading to crash). When the Uno side is `null`, `obs.value` will now be `undefined` (as the observable is empty, `length=0`). This might have backwards incompatible side effects if you relied on `null` being set.

## New ScrollView features
- Added `Scrolled` and `WhileScrolled` triggers which respond to scrolling within a region of the ScrollView. These provide more flexibility e.g. for dynamically loading more data in an infinite feed (compared to `WhileScrollable`).
- Visible elements are now kept in view when the layout of the ScrollView changes, e.g. when adding new items to a feed. Use `LayoutMode="PreserveScrollPosition"` to get the old behavior.
- Added `LayoutRole="Placeholder"` to create items that are part of a ScrollView or Navigation's layout but not a logical item (like page, or scroll anchor)

## LayoutParams
- `DeriveClone` renamed `CloneAndDerive` and `TrueClone` renamed `Clone` to help avoid confusion about what they do.

## LinearRangeBehavior
- Added `LinearRangeBehavior.Orientation` to allow vertical range controls

## WhileNavigating
- `WhileNavigating` changed to a `WhileTrigger` to add `Invert` functionality
- Fixed issue so `WhileNavigating` now finds ancestor navigation

## Fuse.Maps
- Adds `IconFile` attribute to `MapMarker`, letting you specify a file asset to replace the marker icon graphic.
- Adds `IconAnchorX` and `IconAnchorY` attributes to `MapMarker`, being normalized coordinates from 0,0 to 1,1 determining the point on the icon graphic where it rests on the map. This defaults to 0.5, 0.5, being centered.
- Fix issue that caused a crash on iOS when used together with FuseJS/GeoLocation package

## GeoLocation
- Improved the iOS implementation of GeoLocation. The most significant changes are that `getLocation` now respects its timeout parameter, and that multiple concurrent calls to `getLocation` are handled gracefully.

## Selection
- Added the Selection API, comprising `Selection`, `WhileSelected`, `ToggleSelection`, `Selectable`, `Selected`, and `Deselected`

## Each/Match/Deferred
- Fixed some issues to ensure the resulting children order matches the logical UX order of `Each` `Match` and `Deferred`. This affects code where these triggers are used directly inside each other without an intervening `Panel` (adding that `Panel` was the previous workaround).
- Fixed an issue where the content in an `Deferred` was not removed while unrootign the `Deferred`

## Select/With
- The previous reactive `Select` trigger has been renamed `With` to better reflect what it does and not cause confusion with the selection API.

## WhileString
- Added `WhileString`, a `WhileTrigger` that tests conditions on a string value.

## V8
- Optimise string handling by avoiding needless conversions back and forth to UTF-8.

## Native views
- Implement `<Image Url="..." />` support for images inside `<NativeViewHost />`

## Fuse.Reactive
- Fixed a crash due to unhandled types passed to the JavaScript VM.
- Fixed a crash while trying to re-bind data-bindings on unrooted nodes.
- Fixed a bug where databinding to outer data contexts often failed due to a race-condition.

## FileSystem
- Fix problem getting `dataDirectory` and `cacheDirectory` while running with `fuse preview`

## Fuse.Physics
- Moved declaration of attached property `Friction` from `Fuse.Physics.Body` to `Fuse.Physics.BodyAttr`. No UX changes are required.

## Fuse.Elements
- Moved declaration of attached properties `LayoutMaster` and `ResetLayoutMaster` from `Fuse.Elements.LayoutMasterBoxSizing` to `Fuse.Elements.LayoutMasterAttr`. No UX changes are required.
- `Element.OnDraw` has slightly changed meaning. It used do draw both the element itself *and* it's children (which was implemented in the base-class). Now it just draws the element itself. Instead, we have a new method called `Element.DrawWithChildren` that will call `Element.OnDraw` and then draw the children. This was done to accomedate `Layer.Underlay`, which required the base-class to draw some things both before and after the element itself was drawn. If you want to avoid drawing the children under some circumstances, override this method instead of `Element.OnDraw`.

## Shadow
- Added a `Shadow`-tag that is a generally faster alternative to `DropShadow`. It works by approximating the background of a rectangle by applying a gradient on the distance field of a rectangle instead. This only works well for rectangles and panels, but has a `Mode`-property that can be set to `PerPixel` (instead of it's default, `Background`) to get the same effect as with `DropShadow`.

## Android.StatusBarConfig
- Fixed a bug, where setting IsVisible on Android.StatusBarConfig accidentally also had effect on iOS.
- Fixed Android issue where the `StatusBar` visibility would be reset whenever the softkeyboard is onscreen. The visibility is restored when the keyboard is dismissed

## Input Handling
- Fixed a crash due to a null-pointer reference while handling input-events

## AlternativeRoot
- The content of AlternativeRoot can now be any class that inherits from Node, not just a Visual.


# 0.36

Due to technical reasons, this release did not make it out into the wild.


# 0.35

## Observables
- Fix issue where the `this.Parameter` observable in a JS module would not behave properly when a `<Navigator />` reuses pages

## Example project
- Fix issue where page 2 would not react on touch input

## Image loading
- An issue in some older Android versions, where the OpenGL context would be leaked under som circumstances has been worked around. This problem manifested itself as images seemingly randomly being swapped.

## Image
- Fix crash when setting `Image.Source` to null when inside `NativeViewHost`

## Native integration
- Fix issue where onscreen keyboard could randomly appear when using `WebView` in `NativeViewHost`

## Stability fix
- BREAKING CHANGE: databindings no longer resolve to data(e.g. `<JavaScript />`) local to the node, only to parent inherited data. This solves common problem scenarios where you would get cyclic databindings leading to memleaks and crash. This means the following will not work anymore:
```
<Panel Width="{foo}">
	<JavaScript>
		module.exports.foo = 10;
	</JavaScript>
</Panel>
```
If you depend on this behavior it can be written as:
```
<Panel ux:Name="p">
	 <JavaScript>
                 module.exports.foo = 10;
         </JavaScript>
	 <Panel>
	 	<DataBinding Target="p.Width" Key="foo" />
	 </Panel>
</Panel>
```
## WebView
- Fixed issue where databinding on HTML.Source didn't compile

## V8
- Cleaned up how exceptions that cross the Uno-JavaScript boundary work. The exception on the JS now contains information about the Uno exception, and if the exception is not caught in JavaScript and rethrown in Uno, the exception contains both Uno and JavaScript stack traces.

## FileSystem
- Add new JS FileSystem module, that will eventually replace the Storage module.
- Fix problem getting `dataDirectory` and `cacheDirectory` while running with `fuse preview`

## Navigation
- Added trigger `Activated`, fires when a navigation page becomes active
- Added trigger `Deactivated`, fires when an active page becomes inactive
- Added event `INavigation.ActivePageChanged`


# 0.34

## Navigation Animations
- The navigation animations `ExitingAnimation`, `EnteringAnimation`, `ActivatingAnimation`, and `DeactivatingAnimation` now delay their animation start 1-frame. This avoids first frame setup costs from interfering with the animation. This does not apply to seeking page progress, like swiping, or standard navigation in a PageControl.

## FuseJS `require`
- Add support for the `require('./directory')` pattern when `directory/index.js` exists to support more node packages.

## Native views
- Fix issue where Circles with Strokes would not display correctly on iOS
- Fix issue where inputevent sometimes would not come through when tapping on native iOS and Android buttons

## Deferred
- Added `Deferred` to stagger node creation

## FuseJS.Environment
- Added `mobileOSVersion` property to inspect Android and iOS OS version at runtime

## TextInput
- Add support for `IsEnabled` for elements inside `<NativeViewHost />`


# 0.33.1

## TextInput
- Fix issue where the `ValueChanged` on `<TextInput />` would fire when the textinput lose focus on iOS

## Image async and WhileBusy

- during loading images will now mark their nodes (and ancestors) as busy
- use the `WhileBusy` to do something while loading
- file image sources can also be loaded asynchronously now (previosuly it was only synchronous). Using `MemoryPolicy="UnloadUnused"` will use the asynchronous loading. The default setting of `MemoryPolicy="PreloadRetain"` will still use synchronous loading, though it isn't really "preloading" anymore.

## Navigation

- `SwipeNavigate` now uses the parent of the gesture itself, not the navigation parent, to determine the swipe size. In most cases this shouldn't affect anything. If it does then place your `SwipeNavigate` inside the panel with the correct size, or set the `LengthNode` to the desired element.

## Shapes
- Add support for native LinearGradient in NativeViewHost on Android and iOS
- Add support for native Ellipse shape inside NativeViewHost on Android and iOS

## Native views
- Fix issue where Android views would not rotate around the correct point
- Fix issue where some native views would not forward input events to fuse on iOS
- Fix issue where transforms on iOS could end up being incorrect
- Fix issue where Circles with Strokes would not display correctly on Android
- Add support for `Opacity` for elements inside `<NativeViewHost />`
- Add support for `ClipToBounds` for elements inside `<NativeViewHost />`
- Fix issue where `<TextInput />` sometimes would not render correctly on older versions of iOS
- Fix issue where Circles with Strokes would not display correctly on iOS

## StatusBar
- Fix issue where setting a color on `<Android.StatusBarConfig Color="#..." />` would not work

## Fuse.Reactive:
- Fix an issue where the maximum call stack size was exceeded during the message-pump for Observables

## Image
- ResampleMode=Mipmap has been deprecated. This have effectively been the same as ResampleMode=Linear for a long time, and apps should use the latter instead. We now generate a warning if you use the former.

## Misc
- Fuse.CacheFramebuffer is not longer exposed as a part of the public API. It was never meant as a visible part of the product. If you're using this, you'll have to implement similar functionality on your own.


# 0.33

## Native views
- Fix issue where setting `Visibility` to `Collapsed` or `Hidden` would not affect native views

## Fuse.Camera and Fuse.CameraRoll 
- Correct captured image orientation to EXIF values if available on Android. This solves camera orientation issues on Samsung devices.

## Misc
- Animating `Text.Color` and `Stroke.Color` no longer generates run-time warning.
- Fixed a bug where mask-textures didn't align porperly with the element they were on, if the element itself was translucent but had non-translucent children.

## Node.findData() JavaScript method
- Added Node.findData(key) method which returns an observable of the data at key from the parent data context. Can be used to access inherited "global" data from pages/components.

## Data context improvements
- Added support for multiple data objects per node. This fixes problems/ambiguities/bugs related to e.g. having multiple `<JavaScript>` tags per node, `<JavaScript>` direclty on children of `<Each>`, `<Select>` etc.
- As a result, `Node.DataContext` no longer exist, because there might be more than one data-contexts. For code where there were only one data-context, you can use `Node.GetFirstData()` as a replacement. Otherwise, you can use `Node.GetLocalData` to get all data-contexts, to figure out which one you need.

## JS
- Fixed bug where bundled modules evaluated every save when required with "<moduleid>.js".
## onValueChanged subscriber lifetime cleanup
## Observable/parameter subscriber lifetime cleanup
- `Observable.onValueChanged(module, callback)` - now expects `module` as first argument to tie the subscription to the lifetime of the module. Omiting the argument will still work but is deprecated and will leak.
- `this.onParameterChanged(function(param) {..})` deprecated (leaky). Use the new `this.Parameter.onValueChanged(module, function(param) {..}) instead.

## Triggers inside Each
- Fixed data context bugs with triggers, Match/Case and StateGroup when used directly inside an Each tag.
- Uno: WhileValue<T> no longer implements IValue<T>, but WhileTrue/False implements IToggleable, which means `<Toggle />` still works on them.

## Text rendering

- Fixed a bug where text was being truncated/ellipsized on iOS when it shouldn't have been due to rounding errors.

## TextInput

- Worked around an issue where `TextInput` controls were slow to activate the first time it's done when debugging an app using Xcode.
## JavaScript improvements
- Added `module.dispose` feature. Use `module.dispose = function() { ...` to clean up resources, observable subscriptions etc. held by a `<JavaScript>` object. The function will be called when the `<JavaScript>` object is unrooted/removed from the app. 
- Cleaned up object lifetime bugs related to multiple `<JavaScript>` tags in the same `ux:Class`.

## Navigation

- Added `PageControl.ActiveIndex` and `VisualNavigation.ActiveIndex`. `ActiveIndex` is a two-way bindable property suitable for JavaScript to get and set the page, as well as respond to page changes.
- A `Router` may now be used within a UX tree already containing a `Router`. This ends the path chain for the current router and allows distinct navigation for components.
- `Navigator` gains the properties `Reuse` and `Retain` to control the lifetime of pages
- `NavigationControl.IsReusable` is deprecated. Use `Reuse` and `Retain` instead

## ScrollView

- the `ScrollView.PropertyChanged` event, and associated types, have been removed. Use the standard property changed system instead.
- `ScrollView` public properties now generate property changed events

## Transform

- Several fixes were made to how `Transform` dynamically updates when using a `RelativeTo` and `RelativeNode`
- The transform hierarchy has a new `RelativeTransform` layer from which some classes (`Scaling`, `Translation`) are now derived
- The `Transform.RelativeNode` property is no longer available in other transform classes. It was not used in those anyway, so it can be safely removed from your code.
- The `ITransformMode` has changed to be more generic in how it handles subscriptions. If you're derived from this you'll need to implement the new interface and manually subscribe to events.
- `IResizeMode` is no longer a `ITransformMode`. `Resize` subscribes to the `Placed` events of both the `Target` and `RelativeNode`

## Viewport

- `IViewport` split into `IViewport`, `IRenderViewport` and common base `ICommonViewport`. This better tracks the intent of each viewport and identifies where they are being used. This was done since most locations that needed these could not provide the full interface previously, nor could they even define the fields correctly. If one of the fields you need is missing then please contact Fuse support to help with migration.
- `Viewport` can now be used at an arbitrary location in the UX tree, not just as the root element
- `Viewport.Flatten` has been removed, use `Mode="RenderToTexture"` instead.
- Added `IViewport.WorldToLocalRay`
- `Visual.WindowToWorldRay` has been removed, use `Viewport.PointToWorldRay` instead
- `Visual.WindowToLocal` has been made non-virtual. As it can't reasonably be implemented by a derived class we assumed nobody has actually done this. Please contact Fuse support to help with migration if you did.
- `DefaultShading.Viewport` is renamed to `RenderViewport` to avoid name collisions.
- `Trackball` has a new default forward vector of `0,0,1` instead of `0,0,-1`. This accounts for a normalization of our 3D space. This can be modified with the `ForwardVector` property.

## Cycle

- Add `Cycle.FrequencyBack` to control speed when returning to rest state

## GeoLocation
- Fix spelling of property name `auhtorizationRequest` to `authorizationRequest`

## Launcher
- LaunchCall now works with telephone numbers containing spaces


# 0.32.12

# SolidColor Opacity
- `<SolidColor Opacity="..." />` now works when used on Shapes and Panels inside a NativeViewHost

# TextInput
- Fix an issue where toggeling `IsPassword` would make TextInput on iOS change font and its caret glitch
- Fix issue where `IsPassword="true"` would use the Android default monospace font. Meaning that `Font="..."` now works on Android password TextInputs
- Fix issue on desktop where Caret would jump when an empty TextInput got typed into
- Fix issue where databinding PlaceholderText to an observable could make iOS crash

# TextView
- Fix an issue where the background on iOS TextView would always be white

# Native UI
- Add support for `<Panel Background="..." />` and `<Panel Color="..." />` on elements inside a NativeViewHost
- Fix issue where Native views could "pop" for 1 frame as their transforms were not up to date

# Match
- `Match` now inserts its nodes just after itself in the parent. This maintains the intended order. Previously is added to the end of the children -- if you need to this then move the `Match` itself to the end of the children.

# HitTestMode
- Fix an issue where changing the `HitTestMode` did not update the hit test bounds

# Fuse.Reactive
- Event-binding now correcly converts arguments, to prevent issues with invalid conversions when triggering events.
- Fix an issue where errors during data-binding could result in an unandled exception


# 0.32.0

## Huge performance boosts in JavaScript data marshalling 
- Optimization: Rewrote the JS/Uno interop layer to avoid thread sync to read data from JS. Up to 50X speed improvement in cases with a lot of data being displayed. 
- Optimization: Rewrote the JavaScriptCore scripting implementation that is used on iOS to use the C interface instead of the Objective-C interface, which means that certain Uno-JS interoperations are much faster. Up to 10X speed improvement in data intense cases.
- To allow important optimizations, exported JS data contexts containing reference loops are no longer supported and will generate a run time error. This is unlikely to affect your app. If it does and you are unable to migrate, please contact support and we will help you out.

## RaiseUserEvent
- `RaiseUserEvent.Name` renamed `EventName` to match `OnUserEvent` and avoid the `Node.Name` conflict

## Native shapes
- Support for `Shape`, `Rectangle` and `Circle` inside `NativeViewHost` has been aded.

## Camera
- `Camera.takePicture` now throws an exception if passed negative width or height.

## Observable
- The `Observable.slice()` method has been added.

## Bugfixes
- `Blur` and `Desaturate` both triggered an issue in iPhone 6's OpenGL ES driver, that caused transparent areas to become black was fixed.
- Fixed crashes in `MapView` which occured when preview refreshed and async action tries to touch now missing object.
- Data bindings now reset to the original value when the node is unrooted. Prevents flickering of old data in some cases during navigation.
- Multi-touch works on iOS again.
- A bug where `NativeViewHost`s didn't always have a `NativeViewParent` was fixed.
- A bug where `WebView.Eval` silently dropped pending evaluations was fixed.
- fixed an issue with "object reference is null", often seen while using the `Router`
- fixed a layout/hittest problem with the children of `Viewport`
- fixed an error, that leads to the "Ooops" screen in Fuse, resulting from errors in the JavaScript thread during a refresh

## Other
- A warning about failed data-binding was removed, as it lead to spurious errors in valid use-cases.


# Old

## iOS
- Fix visual glitch in iOS keyboard when moving focus between TextInputs
- Use the same default color for Button as XCode uses for UIButton

## TextInput
- Fix bug in where the caret in TextInputs on Android would be at the front of the string instead of the end of the string when focused
- Implemented SelectionColor for TextInputs on Android

## LinearGraident
- Fix bug causing LinearGradient to not invalidate if any of its GradientStops are animated

## Fuse.Maps
- Made Fuse.Maps required on both iOS and Android (it used to be needed on Android only, an unnecessary bit of complexity), also moved all the code from Fuse.Controls.MapView to Fuse.Maps. This should not impact user code in _any way_ so might not be worth mentioning.
- Rewrote MapView on Android and iOS to use Foreign Code over bindings for improved stability and cohesion.

- PullToRelaod now creates default states for unspecified ones. If you previously didn't have a `Rest` state and were relying on `Pulling` being the default you'll have to set that to the `Rest` state now (it was a defect that another state accidentally became the first state).

## Push & Local Notifications
- Both now have clearAllNotifications and clearBadgeNumber methods

## Lifecycle Query State
- Added state property where you can get the current state of the app
- Also added the BACKGROUND, FOREGROUND & INTERACTIVE properties which are constant you can compare with the current state.

## New Fuse.Platform package
- Added Fuse.Platform.Lifecycle and Fuse.Platform.InterApp for hooking onto application events in Uno.

## JavaScript

- Added a flag to select the Duktape JavaScript engine when targeting C++. This is sometimes desirable because the V8 JavaScript engine that we use on Android adds a few megabytes to the generated APK size, but one should be aware that Duktape is slower than V8. Build with `-DUSE_DUKTAPE` to use it.

## Invalidation

- `Visual.InvalidateRenderBounds` made protected since it's a call made only internal to the class

## JS
- Add support for sending and receiving ArrayBuffers in XMLHttpRequest. (req.responseType = 'arraybuffer');

## FuseJS Lifecycle
- Remove `onTerminating` from the js lifecycle api

## Monster

- The base type of navigation classes, `Navigation` has been renamed `VisualNavigation` (as it's navigation of `Visual` objects). The generic and static navigation functions however remain in the `Navigation` class.
- `PageControl` derives from a  common base `NavigationControl` now and some enums have been renamed: `PageControlInactiveState` => `NavigationControlInactiveState`, `PageControlInteraction` -> `NavigationControlInteraction`, `PageControlTransition` -> `NavigationControlTransition`
- Navigation no longer sends per-page progress messages, instead only updating the Navigation object itself. This should not affect UX-level user code, only Uno code that might subscribe.
- `INavigation` gains some new functions. `PageProgressChanged` is now a `NavigationHandler`.

- The children of triggers will now be added to their parent just after the trigger itself. This means the order of the UX file is now preserved even as triggers turn on/off. Previously the children would always be added to the end. If you need to add to the end then place the trigger at the end of the parent.
- How triggers and animations work has been changed. This corrects a few defects and should be backwards compatible.*
- `Padding` on visuals/primitives is now applied differently to be more useful and consistent. The local visual does not honour the padding anymore, only the children.

	<Rectangle Color="#F00" Padding="5">
		<Rectangle Color="#00F"/>
		
Previously the red rectangle would not show since it was the same size as the child. Now it will show in the padding area since it ignores the padding for the local visual.

- `Change.MixOp` has a new default of `Offset` rather than `Weight`. This changes how values are combined in a `Change` animator, fixing a few issues with easings such as `BackInOut`. For properties targetted by only a single animator the change is otherwise not noticable, only for 2+ animators. To get the old behavior use `MixOp="Weight"`.
- If you `Change` a `Size` property, such as `Height`, `MinHeigth`, `Offset`, etc. you must set the value of the property explicitly and not rely on the default setting. Animations from the default to a particular value will either not do want you want or do nothing at all.

- `TriggerAnimationState` has been made internal (it already had an internal constructor)
- *`UpdateStage`  `Mixers` and `PostLayoutMixers` has been removed. The `Layout` stage is no longer exlucsivel layout, and includes all trigger updates. The `AddDeferredAction` function takes a priority to assist in sub-stage ordering.
- *Triggers should more universally use bypass mode during rooting. If you notice an animation that isn't playing when you desire, then use the `Bypass="Never"` mode, or ask for assistance on how to configure the effect you want.

- `ux:Generate="Factory"` is replaced with `ux:Generate="Template"` to be consistent with the new `ux:Template` feature.

- `Element.CalcRenderBounds` no longer includes the `ActualSize` of the element by default. If there is a background it will, otherwise the derived classes must provide their correct size (in addition to calling the base).

- Fuse.Controls.Number has been deprecated. Use a Text control instead with JavaScript formatting:

	<Panel ux:Class="Foo">
		<double ux:Property="Value" />
		<JavaScript>
			exports.DisplayValue = this.Value.map(function(x) {
				return "$ " + x;
			});
		</JavaScript>
		<Text Value="{DisplayValue}" />
	</Panel>

- `OnUserEvent.Name` is renamed to `OnUserEvent.EventName`. This is to avoid a conflict with the generic `Node.Name` that arises due to the Node/Trigger refactoring.

##

- `KeyframeInterpolation.CatmullRom` has been given the friendlier name `Smooth`. The old name is left an alias for now (it will be removed at some point).

## MapView
- Removed `ZoomMin` and `ZoomMax` properties
- Made iOS and Android maps respond to the same kind of zoom values (a factor between 2 and 21)
- Fixed issue where databinding on `MapMarker` properties would fail outside of `Each`

## TextInput
- Added support for `AutoCorrectHint` to control auto-correct on iOS and Android
- Added support for `AutoCapitalizationHint` to control auto-capitalization on iOS and Android

## ScrollView sizing change

As styles are being deprecated the manner in which the @ScrollView determines it's content alignment and size has changed. It should, in most cases, be identical to before.

The one exception is with minimum sizing. If you previously did not specify an Alignment, Height/Width, or MinHeight/Width the minimum width would be set to `100%` by default. this is no longer done. If you need this then add `MinHeight="100%"` to the content of the @ScrollView.

## Animation control for navigation and scrolling

- Removed `StructuredNavigation.EasingBack` and `DurationBack` as they have no equivalent in the new motion system.
- Deprecated `StructuredNavigation.Easing` and `Duration` as they are now ambiguous in the new system. In the interim they will be mapped to `Motion.GotoEasing` and `Motion.GotoDuration`, though the meaning is not exactly the same (use `GotoDurationExp='0'` on a `NavigationMotion` to get a flat duration as before). Refer to the full `NavigationMotion` type.

	<LinearNavigation>
		<NavigationMotion GotoEasing="SinusoidalInOut" GotoDuration="0.4" GotoDurationExp="0"/>
		
- Removed `SwipeNavigation.SwipeEnds` and `PageControl.SwipeEnds`, use a `NavigationMotion` with the `Overflow` property instead.

	<PageControl>
		<NavigationMotion Overflow="Clamp"/>
	
- The package `Experimental.Physics` has been removed: the API is still under too much flux to release, and the code has moved to a private package in Fuse.Motion (which exposes high-level interfaces where appropriate). If you were using some of this code in your project please contact us and can make the previous source available.
- Introducing the `Fuse.Motion` package for high level simulation and physics configuration/behaviour
- The option to set an `Attractor.Simulation` has been removed for now, as the simulations are private. Use the `SimulationType` parameter to configure the type.
- `Attractor.SimulationType` has been removed. Use the `Type` and `Unit` property instead.
- Deprecated `ScrollableGoto` in favour of `ScrollTo`. This is simply a name change -- the old name still works with a deprecation warning.

## Swipe navigation

- `PageControl.AllowedSwipeDirections` and `SwipeNavigate.AllowedDirections` have been added to control the allowed swiping direction
- `SwipeNavigate.SwipeDirection` is replaced with `SwipeNavigate.ForwardDirection` to clarify the direction you swipe to go "forward". This new property is actually the opposite of the previous one, so if you have `Left` you want `Right` now, `Up` becomes `Down`, and vice versa.
- `SnapTo`, `EndSeekArgs`, and `UpdateSeekArgs` and `ISeekable` have been made internal to `Fuse.Navigation`. These are an implementation detail that cannot be used publically.

## Fuse.Video
- Fixed preview crashbug on Android
- Fixed bug causing preview to be stuck on "Host loading project..."
- Fixed memoryleak in .Net on Windows
- Fixed bug causing preview to be very slow when using video

## Added LocalNotifications

Supported on iOS and Android

## Bug fixes
- Fixed a compilation error that appeared when using Xcode 7.3

## Resolution and density changes

- `PointDensity` => `PixelsPerPoint`
- `OSPointDensity` is deprecated, replaced with a `PixelsPerOSPoint` which is not the same actual value

## Scrolling

- `ScrollingAnimation.ScrollDirections` by default now matches the `ScrollView.AllowedScrollDirections` (instead of just being vertical). If `Both` are allowed then `Vertical` is used. You can still override as desired.
- `BringIntoView` and collapsing items should now be properly reflected in the scroll position
- Added `ScrollingAnimationRange.SnapMax`, similar to `SnapMin` except for the maximum end of the `ScrollView` snapping area
- `ScrollView` respects `SnapToPixels` better now (there were a few cases previously where it would not)

## Fuse.Video
- Fixed bug where Video would crash on certain devices (ex LG G2)

## ColumnLayout 

- `ColumnLayout` handles Max/Min layout constraints now correctly. If you notice a change in your layout look to the `MaxWidth/Height` property to verify that if it is what you want.

##

- `SwipeNavigation.SwipeAllow` and `PageControl.SwipeAllow` to limit the direction the user may swipe. Default is `Both`, but may be `Forward` or `Backward` to allow swiping in one direction only.

##

- `PageControl.HitTestMode` is now `LocalBoundsAndChildren` by default so that items without a background can be swiped. If there is some reason you don't want this just override `HitTestMode="LocalVisualAndChildren"` on the Pagecontrol to get the previous behaviour.

## ZOffset

- introduce `Node.ZOffset` to control layer zordering of children

## RangeAdapter

- A new `RangeAdapter` that allows finer control over playback of parts of animations

## MapView API changes
- The MapMarker Location property has been removed. Use Latitude and Longitude properties instead.

## JavaScript operations

- State transition with `StateGroup` and `State` can now be done in JavaScript
- Animation playback of a `Timeline` can now be controlled in JavaScript
- Limited scrolling in a `ScrollView` is available now in JavaScript
- `MapView` tilt, bearing, location, zoom and markers can now be controlled in JavaScript.
- `WebView` url and loading of html can now be controlled via JavaScript `goto(myUrl)` and `loadHtml(myUrl, myBaseUrl)`

## Changed how properties with units (%, px etc.) are implemented

- Removed StylePropertyWithUnit, instead introduced `Unit`, `Size` and `Size2` in the `Uno.UX` namespace.

All properties that support units (such as `Width`, `Height`, `Anchor`) are now of type `Size` or `Size2`, and can be set in Uno code like this:

	elm.Height = 100; // defaults to points, implicit cast from float and int to Size
	elm.Height = Size.Points(100); // does the same as the line above
	elm.Width = Size.Percent(30);
	elm.Anchor = Size2.Percent(50, 50); // sets Anchor="50%,50%"
	elm.Offset = new Size2(Size.Points(100), Size.Pixels(30)) // sets Offset="100,30px"

This means that `Change` now also supports units. The original and target value must have the same units.
	
	<Panel Width="50%" ux:Name="p1">
		<WhilePressed>
			<Change p1.Width="100%" Duration="1" />
		</WhilePressed>
	</Panel>

## Misc

- Added `Observable.toArray` method that returns a copy of the values array
- `Fuse.Scripting.Marshal` is available to convert from JS types for Uno callbacks
- Deleted obsolete modules: `FuseJS/Fetch` and `FuseJS/FetchJSON`. Use plain `fetch()` instead.

## Data bind bundled files

- Files in the project bundle can now be data-bound by file name string. Example:

	    <JavaScript>
            exports.imageData = "image.jpg";
        </JavaScript>
        <Image File="{imageData}" Width="200" Height="200"/>

Given that `image.jpg` is included in the `.unoproj` bundle:

	"image.jpg:Bundle",

The file can also be included by glob. The following line will include all jpg files in the project folder, recursively:
	
	"**.jpg:Bundle",

## Data binding fixes

- Fixed bug where DataToResource would not work if bound to an Observable

## TextInput.InputHint
- `TextInputHint.Number` has been renamed to the more accurate `TextInputHint.Integer`. `Number` is still available as a deprecated alias during the transitional period to be removed in a future release.
- `TextInputHint.Decimal` has been introduced to allow decimal point value input.

## IsEnabled and IsContextEnabled

- the `IsEnabled` property is now local to the node and does not reflect the state of parent nodes as it used to. To get the actual contextual enabled status of a node use `IsContextEnabled`.

## Android and iOS MapView

- Added Fuse.Controls.MapView for iOS and Android via the Fuse.Maps package


## Changes to Fuse.Node

- The Node.Update event is removed (legacy API). Instead add and remove actions directly to UpdateManager when the object in question is rooted.
- The Node.Added and Node.Removed events are removed (legacy API). Add/remove operations have no logical consequence, and nothing should ever need to happen in response. instead, care about Rooted/Unrooted semantics.
- The Node.OnAdded/OnRemoved has been removed, and hence rooting protocol has changed. If you relied on these methods, contact the Fuse crew on the Slack community for help to migrate.

## Bugfixes

- Fixed bug in FuseJS `Observable` implementation that caused some subscribers to receive outdated update messages.
- Fixed bug in observable propagation that would sometimes give wrong array data in the UI.
- Made all processing in FuseJS transaction-based, so the UI will never update to reflect a mid-transaction state.

## FuseJS
- Added module fuseJS/Bundle to read `:Bundle` file types. You can read string async using `read` or sync using `readSync`

## Improved require() function (FuseJS)

`require()` can now require script files directly from the bundle, without declaring them as `ux:Global`.

You can now require files relative to the current script, or relative to the project root like this:

	var foo = require("./foo"); // relative to this file
	var bar = require("/bar.js");  // relative to project root
	var bar = require("bar");  // relative to project root, or global module
	
The bundle is also properly simulated in `fuse preview`, so adding new script files can be done on the fly. Oh, and it now also deals with circular dependencies gracefully. Happy birthday!

## Improved UI/JS synchronization

In Fuse, JavaScript and UI runs on separate threads, so that JS workload will never affect the smoothness of animation of the native, slick animation that is going on in the UI. However, up until this version, there has been some problems with update latency and inconsistencies due to the UI updating piecewise, giving weird "glitch frames".

This is now all fixed. We rewrote how UI synchronizes with JavaScript state to make it faster, prettier and always consistent. You're welcome.

## PageControl

- `PageControl` uses a new mechanism to maintain it's children. `Page` is no longer special as all children are considered pages. The new approach allows nesting of `PageControl`.
- New `PageControl.InactiveState` to control the visibility/enabled status of inactive pages. By default they will now be collapse and disabled for efficiency reasons. To get the old visible/enabled behaviour set `InactiveState="Unchanged"`
- New `PageControl.Transition`
- New `PageControl.Interaction`


## Visuals

- Primitives, `Image`, `Shape`, and `TextControl`, should not have any child nodes. This is being deprecated and the ability will be removed. It can only be partially enforced at the UX level (unfortunately with a not-so-clean error message for now). These nodes need to be leaf nodes for optimization reasons.

A common previous scenario might have been to add a `Rectangle` to a `Text` node:

```
<Text Alignment="Center" Padding="5">
	<Rectangle Layer="Background" Color="0,1,1,1"/>
</Text>
```

This should now be done using a wrapping `Panel` instead:

```
<Panel Alignment="Center" Padding="5">
	<Text Alignment="Center" Padding="5"/>
	<Rectangle Layer="Background" Color="0,1,1,1"/>
</Panel>
```

- Shapes (Circle, Ellipse, Rectangle, Star, RegularPolygon, Path) are no longer implemented with visual children in Graphics mode. They are directly drawn in the semantic control type. This will not likely affect any user code.
- Padding has been fixed in some shapes. This will alter the positioning of shapes that have padding.
- `Node.InvalidateVisual` is no longer `virtual`, override the `OnInvalidateVisual` function instead. This gives Node better control over when it is called, and how to invalidate
- `Node.IsVisualInvalid` has been removed as the invalidation system is active (at time of invalidation), thus nothing should (or did) check that flag

## NativeWithFallback

- The `NativeWithFallback` theme is now only available if you include the `Fuse.BasicTheme` package (it's what implements the fallback).

## WebView fixes
- Fixed issue where Url could only be set via observable strings (!)

## AlternateRoot

- `AlternateRoot` was added to allow adding nodes to a parent other than where they currently are in the UX tree

## Scripting

- Fixed a bug where certain UX filenames (e.g. folders starting with 'u' on
  Windows) caused exceptions in `JavaScript` elements due to unescaped paths.
- UTF-8 in JavaScript on Windows DotNet builds should now work.

## Removed unused fonts from Fuse.BasicTheme

These fonts cannot be referenced withouth adding them as globals yourself:

- RobotoBlack
- RobotoBlackItalic
- RobotoBold
- RobotoBoldItalic
- RobotoItalic
- RobotoLightItalic
- RobotoMediumItalic
- RobotoThin
- RobotoThinItalic
- RobotoCondensedBold
- RobotoCondensedBoldItalic
- RobotoCondensedItalic
- RobotoCondensedLight
- RobotoCondensedLightItalic
- RobotoCondensedRegular

## Timeline & Pan/Zoom/Rotate gesture

- `Timeline` is now off by default at progress 0, use `OnAtZero="true"` to force it to be on at progress=0. This setting is actually uncommon, and should only be used if you're certain it is applicable (when the animators don't have a rest state)
- Added `ZoomGesture`, `RotateGesture`, `PanGesture` and `InteractiveTransform`
- Added `RelativeTo="Size"` to `Resize` allowing resizing to the size of another element
- `Pulse` should no longer be used on a `WhileValue` /`WhileTrue` trigger. Use a `Timeline` instead if you need `Pulse` funtionality
- New `PulseForward` that plays a `Timeline` to the end and then deactivates it
- New `PulseBackward` that plays a `Timeline` to from the end to the start
- New `ColumnLayout.ColumnSize` that allows a dynamic `ColumnCount` based on the availabe size
- `Attractor` now better works with 2-way bindable values (something else can modify the target value that is also used in an attractor)
- All interactions can now be cancelled, the `CancelGestures` action can be used to do this.
- A `Cancelled` argument is added to `Node.BeginInteraction`. Behaviours must support this is they support interaction.

## New Color Properties

All controls (panels, shapes, text etc.) as well as `Stroke` now have a general purpose `Color` property, which is of type `float4`. This property controls the main color of the object. For a `Panel` it corresponds to `Background`. For a `Shape`, it corresponds to `Fill`, etc.

The main benefit of this property (beyond just being a nicer and more consistent name), is that `Color` as it is a `float4` can be animated using `<Change something.Color=..`, while `Background`, `Fill` and `Brush` cannot (as they are brushes).

We reccommending changing all uses of `Background` and `Fill` to `Color` when you only want to assign a static color. All examples and docs are updated to reflect this.

## GraphicsView
- `Fuse.Controls.GraphicsView.Background` has been removed in favor of simply using Control.Color

## Circular layout and behaviour

- `Fuse.Controls.Graphics.LinearSliderBehavior` renamed to `Fuse.Gestures.LinearRangeBehavior` to make it more accessible.
- the `Node.PointDensity` shortcut to `Viewport.PointDensity` has been removed as it caused an unresolvable loop in the code. Just use `Viewport.PointDensity` as there should always be a viewport on rooted nodes.
- `CircleLayout` can be used to arrange children around a circle, or partial circle
- `RangeControl2D` is a 2d semantic range control (there is no standard visual implementation of this)
- `CircularRangeBehavior` can be used for range controls to create a circular, or arc, based control
- `Element.IsInteracting` moved to `Node.IsInteracting` to support general interactions on nodes
- `InteractionCompleted` indicates the user is done interacting with an element (counterpart to `WhileInteracting`)

- `ElasticForce.CreateRadians` renamed `CreateAngle`, `CreateDegrees` removed and the adapters `AngularAdapter` and `AdapterMultiplier` added. Avoid using these directly though, use only `DestinationSimulatorFactor.Create`.
- `DestinationSimulationType.ElasticForceRadians` changed to `DestinationSimulationType.ElasticForceAngle` This is to change the type into a flags type and be more generic.


## Aspect

- An `Aspect` property is added to `Element`. It only has meaning with `BoxSizing="FillAspect"`. This sizes the element based the avaialble size provided to it from its parent. The size of the content of this element is not considered int he sizing.
	<Panel Width="20%" Aspect="1" BoxSizing="FillAspect"/>
This creates a square panel that is 20% the width of its parent.
- `LayoutParams.Clone` is split into different functions. `TrueClone` does a deep copy of all parameters, it is unlikely this one will be used often. `DeriveClone` does a typical element derivation, in particular it clears the locally set values such as `ContainerSize`.
- `DockPanel` now understand % relative units for is children. Those will be relative to the entire container. This is a change from previously where such relative units would always result in 0. Note this also applies to the `Dock="Fill"` items (the default ones). So if you previously used that to size relative to the remaining space you will have to wrap that in a Panel first to establish the new relative basis.  For example:

```
<DockPanel>
	...
	<Panel Width="50%">...
```

Becomes

```
<DockPanel>
	<Panel><Panel Width="50%">...
```

## V8

- We now use V8 in OSX and Windows local preview builds, DotNet builds, CMake builds, and MSVC builds
- The V8 library has been updated to version 4.8.271.9
- Added a `-DDEBUG_V8` build flag which enables the V8 debugger. See the [debugging guide](https://www.fusetools.com/learn/guides/debugging) for more information on how to use it.

## WhileInteracting

- `WhileInteracting` is active for a `SwipeGesture` while the user is swiping
- `WhileInteracting` is active for a `ScrollView` while the user is scrolling
- `IsInteracting` moved up to `Element` from `Control`
- `Swipe.IsActiveChanged` is now a `ValueChangedHandler<bool>`. `SetValue` renamed to `SetIsActive`. 2-way data binding enabled.

## Timeline

- `Timeilne` will now use a backwards animation when playing backwards
- `TriggerAnimation.CrossFadeDuration` (via Trigger.CrossFadeDuration) allows changin the duration of the cross-fade between forward/backward animations on direction switches
- `Timeline` is now "active" at Progress=0. This allows animators to have an effect even at this progress -- on other triggers the animators are essentially removed when the Progress==0.
- `Timeline.PlayMode` added with the option of `Wrap` to loop the timeline
- `Timeline.InitialProgress` to set the progress at rooting time
- `Timeline.Progress` is now a two-way bindable value
- `Pulse.Target` is now an `IPulseTrigger` allowing more items to be pulsed, such as `Timeline`
- `Video.ValueChanged` is removed, use `Video.ProgressChanged`

- `Cycle` a few properties have been made internal that were not meant to be public `IsZeroCrossing` and `IsOneCrossing`
- `Cycle.ProgressOffset` allows specifying the offset instead of taking the auto-calculated one. This may result in jerky animations on starting/stopping a trigger.
- `Cycle.Easing` allows an easing funtion to be applied to the progress. This disables the auto-calculated `ProgressOffset` and may reuslt in jerky starting/stopping.

## Layout Sizing Changes

- `DefaultLayout` no longer does two-pass sizing, only the maximum size of the first pass will be used to report its size. The previous two-pass was not numerically stable (each pass could produce larger and larger results, thus making 2 passes no better than 1)
- `StackLayout` no longer does two-pass sizing by default. While there are scenarios where it can be required it doesn't come up often and it has a significant cost associated with it. If an element of your StackPanel (possibly the background) no longer has the correct size you can enable the two-pass mode with `Mode="TwoPass"`.
- In some situations if a `Width` and `Height` were specified on an element the Max/Min values would be ignored, thus allowing the element to violate those constraints. This has been fixed.

- `Node.GetMarginSize` has a new signature `float2 GetMarginSize(LayoutParams lp)`. The previous avilableSize is the `Size` property of that object, and the `HasX` and `HasY` property can be used to check for their existence.
- `Node.ArrangeMarginBox` has a new signature `float2 ArrangeMarginBox(float2 position, LayoutParams lp)` as does `OnArrangeMarginBox`. This matches the change made to `GetMarginSize`.
- The layout engine no longer does a second pass when enforcing Min/Max properties, it simply constrains the size. Elements that need to adapt based on the max/min must do so during the initial sizing request, as `Image` and `Text` now do. The `LayoutParams` has the maximum and minimum information inside it.
- `SizeFlags` is removed, the user of `LayoutParams` removes the need for it

Layout now also makes a couple of assumptions:
- SnapToPixels is expected to work only if all parent nodes/elements have this enabled as well.  (At the moment it may still work without, but this is expected to change)
- The arrangement of a node may not be dependent on its position, but only its size. So a 100x100 element has the exact same arrange at 50,75 as it does at 5,7. This is to support an optimal layout system of panels where the position may not be known before the size.

## DrawContext.Current

- `DrawContext.Current` has been removed. Calls to `draw` with `DefaultShading` must include a `DrawContext: dc` now.

## SwipeNavigate

- `LengthNode` to use the size of a particular element as the swipe length instead of the navigation's owner
- `MaxPages` option to limit how many pages can be swiped with a single gesture

## Android TextRenderer
- A crash-bug when the `Value` property was null has been fixed.

## Element caching
- An internal crash-bug in the `Element`-caching that occurred when the element-tree was changed has been fixed.

## LoadHtml HTML 
- `LoadHtml` now takes an `<HTML>` node for inline HTML like the `WebView` for consistency.

## Text/TextInput LineSpacing

- We now respect LineSpacing on Android and iOS

## Opacity threshold

- Elements with a low opacity now remain hittable, previously they would stop being hit targets. This change allows a way for invisible things to receive hits, which was previously not possible (as well as removing a suspicious behaviour). The `HitTestOpacityThreshold` has also been removed. To make an item non-hittable use one of the alternatives: `Visibility="Hidden"`, `HitTestMode="None"` or `IsEnabled="false"`. 

For example, if you had a a trigger like this:

```
<EnteringAnimation>
	<Change Myself.Opacity="0"/>
</EnteringAnimation>
```

And relied on it becoming unhittable, you must now explicitly disable it and/or make it truly invisible:

```
<EnteringAnimation>
	<Change Myself.Opacity="0"/>
	<Change Myself.Visibility="Hidden"/>
	<Change Myself.IsEnabled="false"/>
</EnteringAnimation>
```

Setting things invisible and disabled also enables some performance gain in the application.


## LimitHeight/Width

- `LimitHeight` and `LimitWidth` are now style properties of `Element` directly, not attached properties. If you referred to them with the `LimitBoxSizing` prefix drop that from the UX files. In Uno the style properties are inside `Element` now.
- The default unit of `LimitHeight` and `LimitWidth` is now `Points` to be consistent with other unit based notations. You must add a % to the value if this is what was expected `100%`.

## WhileWindowAspect
- Cleanup and add fallback in case a root viewport is not found.

## WhileContainsText

- `ContainingText` is a deprected name, use `WhileContainsText` instead
- `WhileContainsText` now works on any `IValue<string>`, such as the base `TextControl`, not just a `TextInput`

## Layout

- `BoxSizingMode.Shadow` renamed `BoxSizingMode.LayoutMaster` to be consistent with class. This does not affect any UX code.
- Setting `LayoutMaster` to null reverts to the standard box-sizing model for the element
- Several globals were moved from `LayoutAnimation` into `LayoutTransition` to allow reuse elsewhere. This should not require any UX change as the global names have not changed. Uno change will require using the other class name `LayoutAnimation.PositionLayoutChange` => `LayoutTransition.PositionLayoutChange`.
- `ITranslationMode`, `IScalingMode`, `IResizeMode` derive from `ITransformMode` now and have a `Flags` property. If you should happen to have one in your code you can simply return `TransformModeFlags.None`

- New `TransitionLayout` action
- New `TransformOriginOffset` for `Translation.RelativeTo`. Provides a distance, in local space, between the `TransformOrigin` of the source Node and the `RelativeNode`. It expects `Element` for both nodes (will use a 0,0 origin if not an element)
- New `PositionOffset` for `Translation.RelativeTo`. Provides a distance, in local space, between the position of the two nodes.
- New `SizeFactor` for `Scaling.RelativeTo". Provides the ratio in sizes between the two Element's. This allows scaling one element to be the size of another.

## iOS Text fixes
- Setting Text.TextWrapping=NoWrap Native theme will no longer lead to text-wrapping


## Android Video fixes
- Sending Android apps to the background will how pause/resume any playing Videos.
- Playing a video on Android while other music is playing on the device will now acquire audio focus and stop other audio.

## OnKeyPress and OnBackButton
- Added `OnKeyPress` trigger taking a Key value
- Added `OnBackButton` OnKeyPress extension with `BackButton` preset to capture Android back button event

## WhileWindowSize
- Added `WhileWindowSize` trigger which lets you gate on window dimensions (in points).
- Supports `GreaterThan`, `LessThan` and `EqualTo` float2's.
- `<WhileWindowSize GreaterThan="640,480" LessThan="1280,720">`

## Layout

- `StackPanel` and `StackLayout` now handle oversized content differently. It has a `ContentAlignment` parameter which decides how to align that content, and defaults to match the alignment of the panel itself. (Only alignment in same direction as the orientation of the panel is supported). 

This means the alignment of some old code could change if the content was too big for the containing panel. The old behaviour was equivalent to `ContentAlignment="Top"` or `ContentAlignment="Left"` (depending on `Orientation`).

The new defaults are considered the more correct behaviour and this is considered a bug fix.

- `Grid` and `GridLayout` have the same change as `StackLayout`, though it supports all non-default alignments for `ContentAlignment`.

- The `Layout` constructor and several of its functions are now internal. They were not intended to be public before as it is an internal mechanism. The high-level layout specification remains as-is (all UX code remains unaffected).
- removed unused `DrawCount` facility

## WhileCanGoBack and WhileCanGoForward

- Fixed the Context/NavigationContext inconsistency with other navigation triggers. To target navigation triggers, `NavigationContext` is the property to use now.

## WebView

- Added `Source` and `BaseUrl` attributes for loading html source via databinding in the context of a base url (use depends on platform though both android and ios webkit views use the same concept).
- Added `LoadHtml` Action for telling a webview to load html source from a string and a baseurl.
- Added `HTML` node for WebView letting you cdata inline html as such:
```
<WebView>
	<HTML>
		<![CDATA[
			<h1>Hello world</h1>
		]]>
	</HTML>
</WebView>
```

## DebugAction
- `DebugAction` no longer outputs time and frame by default in addition to its Message.
- `DebugAction` can contain certain debug nodes. For now these are `DebugProperty`, `DebugTime` and `DebugFrame`
- `DebugTime` outputs the current application time
- `DebugFrame` outputs the current total frame count
- `DebugProperty` takes a `Tag` string identifier and a `Value` property string (like `Change` and `Set`) and prints that current value prefixed with the Tag
- A `DebugAction` without a `Message` only prints its child debug nodes if any.


## TextEdit

- the namespace `Fuse.Controls.TextEdit` is renamed `Fuse.Controls.FallbackTextEdit` to avoid collision and be clearer as to its purpose
- `TextInput` is now derived from `TextEdit` 
- `TextEdit` is introduced as an unstyled text input type. Most things (ex. triggers) that accepted a `TextInput` before now accept a `TextEdit`.

##

- The setter `HierarchicalNavigation.ReuseExistingNode` now correctly uses the provided value (previously it just assigned false)
- Some parts of the animation system have been marked internal; they were incorrectly marked as public before. They cannot be supported in the manner they were exposed. It's unlikely to impact any user code.
- `TriggerAnimation.GetTotalDuration` renamed `TriggerAnimation.GetAnimatorsDuration` to avoid conflict/confusion with what it does and a new time scaling feature

## 

- `LimitBoxSizingData` has been removed. The properties `LimitWidth` and `LimitHeight` can now be placed directly on the element. Units use the usual syntax: `<Panel LimitWidth="100%"/>`
- `Cycle` gains the `Waveform` option. Of particular interest is `Sawtooth` which animates in one direction in a linear fashion

## More Layout animations

- `Transform` now has an internal constructor. User classes are not supported as it's important internally to have a controlled list.
- `INavigation.ActivePage` added to return the currently active page. This fixes some issues using DirectionNavigation and PageBinding.
- `LayoutChanged` has been removed, leaving only `Placed`. It also does not contain any previous world information, as it was not possible to derive in a consistent fashion. An interested listener must use `Preplacement` instead, but generally this is all part of an internal mechanism that should not be used in user code.

## Layout animations

- `LayoutArgs.PositionChange` is renamed to `WorldPositionChange` and gains `OldPosition` and `NewPosition`
- `LayoutAnimation.GetPositionChange` has been made internal (it should not have been exposed before)
- `RelativeTo="LayoutChange"` should no longer be used and will be removed. Use instead the specific `WorldPositionChange` or `SizeChange` depending on which animator
- `PositionChange` is also added as a `RelativeTo` option, but refers specifically to the position within the parent (non-global changes)
- a new `Released` trigger that pulses when a pointer is released in the node (without capture or previous down event)
- `WhilePressed.Capture` allows a `false` option (default `true`) to not capture the mouse to track the trigger. It will be active so long as the pointer is within the element and pressed.

## TextInput placeholder

- TextInput now has PlaceholderText and PlaceholderColor properties, to show descriptive text in these while empty.

## MaxWidth/Height change

- The implied 100% MaxWidth/Height is no longer implied if a corresponding Width/Height parameter is specified. This means that an element with a `Width` parameter is no longer constrianed to its parent width by default, and a one with a `Height` parameter is not constraint to the parent height by default. This affects only a small fraction of layouts, resulting in larger elements. If you need the old behaviour on an element just add back in the explicit MaxWidth/Height property:

	`<Panel ... MaxWidth="100%" MaxHeight="100%">`
	

## WhilePaused, WhilePlaying and WhileCompleted triggers

- Added WhilePaused, WhilePlaying and WhileCompleted triggers, these can be used in any media playback element in fuse. Currently only Video

## Fuse.Video

- Added support for video playback on mobile exporttargets. Video can be played from file or network stream, supported formats are limited to the formats the specific device or os you are building for. [Android supported formats](http://developer.android.com/guide/appendix/media-formats.html) [iOS supported formats (found under player.movie)](https://developer.apple.com/library/mac/documentation/Miscellaneous/Reference/UTIRef/Articles/System-DeclaredUniformTypeIdentifiers.html)

## LayoutMasterBoxSizing

- To avoid potential confusion with effects the `ShadowBoxSizing` has been renamed `LayoutMasterBoxSizing`. In particular, the `ShadowElement` property is not `LayoutMaster`.

## ButtonText

- `ButtonText` is no longer in the global namespace (that was an error), it is now `Fuse.BasicTheme.ButtonText` as it is theme specific. If you used `ButtonText` somewhere you need to replace that with `Fuse.BasicTheme.ButtonText`

## UpdateManager

- The UpdateManager has an `PostAction` now which collects actions to be run prior to primary update. The dispatch invoker now uses this mechanism to avoid mixing the actions with the deferred actions.


## TextInput Action

You can now react to the primary keyboard action on a `TextInput`. Use the `ActionTriggered` property to specify a callback or use `TextInputActionTriggered` trigger.

	<TextInput ActionStyle="Search" ActionTriggered="{goSearch}">
		<TextInputActionTriggered>
			<ReleaseFocus/>
		</TextInputActionTriggered>
	</TextInput>
	
The `ActionStyle` property selects what the standard action button on the keyboard displays.

## TextInput completness and polish

- Multiline textinput on iOS implemented
- Better integration of textinput on mobile export targets, native focus cooperates with fuse focus to request and dismiss the keyboard

## NativeViewHost

- A `NativeViewHost` is now required wiht the `Graphics` or `Basic` theme to create native only controls such as `WebView`. For example:

	<NativeViewHost>
		<WebView Url="https://fusetools.com"/>
	</NativeViewHost>
	
Previously a `WebView` would work directly in the graphics themes. This was not desired as we wished to make clear the special status of these controls. 
- `Fuse.iOS.Controls.WebView` and `Fuse.Android.Controls.WebView` should not be used anymore, and previos code using them will likely fail now. Use the above setup to get a native `WebView`.
- `NativeViewHost` no longer inherits any style from its parent nodes. It uses the platform basic style and does not cascade upwards. You will have to add styles to the Node to have them apply to items inside of it.

## Extended WebView API
- WhileLoading, PageBeginLoading and PageLoaded triggers
- GoBack, GoForward and Reload triggers for webview taking a WebView argument to point at a specific view.
- LoadURL trigger action for telling a webview to go to a certain url with WebView and Url args
- EvaluateJS trigger action for executing arbitrary javascript within a webview context and optionally passing the stringified json result of the evaluated JS to a FuseJS callback. 

## Android NativeTheme corrected transform origin
- Default origin on Android views is center while Fuse transforms are based on top/left. This should be corrected now.

## Android NativeTheme Text alignment

- A bug where changing the value of a `Text`-element did not cause the text to resize has been fixed.

## FuseJS `Observable.insertAt`

- `observable.insertAt(index, value)` inserts a value at a specific index in an Observable.

## V8

- We now use the V8 JavaScript engine on Android. This enables JavaScript debugging on Android and is faster than the previous JavaScript engine.

## FuseJS `Observable.map`

- The `map` function on `Observable`s now accepts a function with an optional index parameter, as in `observable.map(function (x, i) { return x + " has index " + i })`.

## LayoutChange

- `LayoutChange` in the `Move` and `Resize` animators now requires that `X` and `Y` (or `Vector`) are specified. It previously assumed those values were `1` which is a defect, and was not intended to work. The default is 0 meaning the transform will have no effect.
```
	<Move RelativeTo="LayoutChange"/>
	<Resize RelativeTo="LayoutChange"/>
```
Becomes:
```
	<Move RelativeTo="LayoutChange" Vector="1"/>
	<Resize RelativeTo="LayoutChange" Vector="1"/>
```
This is to facilitate values other than `1` during layout transitions (for example, to animate X and Y independently).
- `IResizeMode.GetSizeChange` has new parameters, expressed as a base size and delta instead of old and new size.


##

- `Node.IsRooted` has a new meaning now. It becomes `true` only after the `OnRooted` function is called on the Node. This is most likely what code meant when checking this status, thus no change is anticipated to be necessary.
- Rooting stages are now clearer and children will not be rooted until their parent is essentially finished rooting.

##

- `Fuse.iOS` has been restructured for clarity. Native views are now in the `Fuse.iOS.NativeViews` namespace and leaf implementations are in the `Fuse.iOS.Controls` packages, where the names match the Fuse control of the same name.

##

- `Uno.GraphicsContext` is deprecated and should no longer be used. Use only `DrawContext` to retain a consistent GL state.
- `DrawContext.ViewportPixelSize` renamed to `GLViewportPixelSize` to better reflect what it is -- as it is not the same as the IViewport.PixelSize in all situations. You should avoid using the `GLVuiewportPixelSize`, it usually isn't the value actually wanted.

##
- Fixed: multi-line text-input on iOS. Earlier, the multi-line flag was ignored on iOS.
- Fixed: custom fonts in simulator should now load correctly.

- `Circle` an angle of 0 now points to the right (not up) to coincide with the natural direction and screen coordinates. Subtract 90 from existing values to get the same result.

## New FuseJS Features
We have begun making new features available to JS, this is only the beginning of this functionality so expect a lot of growth here in the coming months.
- The `InterApp` module allows you you to receive and handle custom URIs from other apps and also to launch other apps using their custom uri.
- The `Lifecycle` module lets you listen your app's lifecycle events. These lifecycle events are normalized across platforms and behave well even on platforms like android which are known to have erroneous evnents)
- The `Maps` module lets you open the platform's maps app at a given location or initiate a search on the map.
- The `Phone` module lets you start a call to a given phone number
- The `Email` module lets you open the platform's mail app at the 'compose' screen populating the fields with js strings.

## X,Y, Offset

- `Element` gains an `X`, and `Y` property which replace the old `Offset` property. If `X` is specified it sets the default horizontal alignment to Left and then offsets from that alignment. If `Y` is specified it sets the default vertical alignment to Left and then offsets from that alignment.
- The `Offset` property still offets but no longer modifies the alignment, thus stretching can still be used. To migrate either replace `Offset` with `X` and `Y` or set `Alignment="TopLeft"`.

## Grid Columns and Rows

- Renamed properties on Grid and GridLayout: `ColumnData` -> `Columns` and `RowData` -> `Rows`. The old `Rows` and `Columns` (which are only used in Uno code) are now called `RowList` and `ColumnList` respectively.

To migrate, change:

	<Grid RowData="1*,2*" ColumnData="100px,auto">

To:

	<Grid Rows="1*,2*" Columns="100px,auto">

## Native

- An `<App>` without a theme tag implied a `Basic` theme previous, but now it implies an "empty" theme. Add `Theme="Basic"` to your App, and include the `Fuse.BasicTheme` package in your project to get the basic theme.
- `Fuse.Elements.ImageElement` removed. Use the high-level `Image` to wrap native/graphics images.
- The hit test for `Image` is now strictly within the visible image, not the empty area in the control, in cases where the image does not fill the control entirely
- `Fuse.Shapes` is no longer part of the standard namespaces. `Circle` and `Rectangle` are now controls in Fuse.Controls.
- `WhileSliding` has been replaced with the more generic `WhileInteracting`
- `ScrollViewer` renamed `ScrollView`.
- `ScrollView.Behavior` removed. You can use the `KeepFocusInView` and `UserScroll` properties directly. If you need a scroll view that doesn't have standard behaviour you'll have to create a style that doesn't add that behavior.
- `IScrollable` has been removed. A `Scroller` must be rooted inside a `ScrollView`.
- `BasicTheme` `Button` no longer sets the style of all text contained within, only the `ButtonText` has a style now. If you were using `Text` inside a button you can use `ButtonText` instead.
- Many of the basic controls are now derived from `Panel`, making it even more important you never style panel. If you need a custom panel type then create one with `<Panel ux:Class="MyPanel"/>` and apply a style to that panel.
- `Node.LayoutRole` made a style property of `Layout` since that is the only node in which it applies (used by Layout)
- `Fuse.LayoutRole` moved to `Fuse.Layouts.LayoutRole`
- `Control.VisualTree` has been removed. Several controls, like `ScrollView` derive now from `ContentControl` which exposes `Content`. This likely doesn't require any code change, but if you were using `VisualTree` in a custom control, you must now use `ContentControl` and the `Content` property.
- `Control.Overlays` has been removed. You can use `Layer="Overlay"` on a panel instead now (from which most controls are derived). A few controls, like `ScrollView` no longer have multiple children, and thus must be placed inside a `Panel` if you need an overlay or background.
- `Control.OnHitTestControlChildren` has been removed, just use `OnHitTestChildren`

## BottomBarBackground and StatusBarBackground renamed

BottomBarBackground and StatusBarBackground are now remove in favour of the more consistantly named BottomFrameBackground and TopFrameBackground. These have been available in uno for a while so if you are already using them then you dont have to worry.

API for both are exactly the same as before.

DOCUMENTATIOΝ PULL REQUEST: https://github.com/fusetools/docs/pull/47

## ScrollViewer renamed to ScrollView

- The ScrollViewer has been renamed to ScrollView.

## TextControl

- The property 'IsMultiline' has been removed. If the string has newlines in it, it is multiline.

## DelayBack

- The meaning of `DelayBack` and `DurationBack` has now changed. The delay is now measured from the end of the timeline, and is the delay prior to the transiton starting. The transition still takes `DurationBack` time, but does not start until after `DelayBack` time. This attempts to create a more understandable definition of the `...Back` properties.

- `ProgressAnimator` has been removed. The `TrackAnimator` should be used instead.

## Handle renamed to Name

### Docs update : https://github.com/fusetools/docs/pull/46

- The `Node.Handle` and `State.Handle` properties are renamed to `Node.Name` and `State.Name` respectively
- `ux:Name` now sets the `Name` automatically on `Node` and `State`, and vice versa. (the `ux:` prefix is therefore no longer strictly required for `Name` on `Node` and `State`)
- Script events that used to provide a `handle` property now provide a `name` property instead

Previously:

	<Page Handle="foo" />

Now:

	<Page ux:Name="foo" />

Or alternatively:

	<Page Name="foo" />


## Misc

## HitTest

- If you override a `HitTest...` function you must override the matching `HitTest...Bounds` function and produce an appropriate bounds, otherwise hit test clipping will prevent the node from getting events.
- `IViewport.PixelToWorldRay` is replaced with `IViewport.PointToWorldRay` since point space is more common. Divide by `PointDensity` to calculate in pixel space (not valid in all situations).
- Hit test clipping is now based on `HitTestBounds` and not the `RenderBounds` of controls. If you have a custom control that doesn't seem to get messages add a custom `HitTestLocalBounds` definition. Standard controls should all respond correctly.

##

- `Number.Format` now takes a shorter format string, for example: `F2` instead of `{0:F2}`
- `Effect.ExtendsRenderBounds` and `Effect.RenderBounds` removed and replace with `ModifyRenderBounds` to allow chaining and effects to clip the bounds (as Mask does)
- `RenderNode` now invalidates when children are added or removed and propagates layout to the children

## FuseJS
- Added Observable.refreshAll + documentation at https://github.com/fusetools/docs/pull/45
- Added NativEvent to be able to call events from Uno.
- Storage: Added deleteSync, writeSync and readSync.
- Fetch and FetchJson is deprecated, use the browser based fetch (lowercase f) API instead.
- Added optional parameter to NativeEvent to decide if events should be queued before the handler is set
- Added localStorage web api shim
- Added setInterval
- Added FuseJS/GeoLocation
- Added a FuseJS/HttpClient, this fixes a lot of bugs in XMLHttpRequest and fetch.
- Added FuseJS/Environment that got platform conditionals 

## PullToReload

- `PullToReload` trigger added to support common behaviour of pulling down on a scroller to reload the contents
- `ColumnLayout` added as a new layout type
- The `ScrollViewer` has had some adjustments in how it responds to resizing. The result should be smoother now than before.
- `ScrollViewer.SnapMinTransform` can now be set to false to disable any visual handling of the snap region at the top/left.

## Text properties

- The `FontSize`, `TextAlignment`, `TextColor`, and `Font` properties are no longer inherited properties and must be set specifically on the new `TextControl` or derived types (specifically `TextInput` or `Text`). If you used such a property on a non-TextControl before and need it to cascade to the children set it in a `Style` on that node instead.

Previously:
	<Panel FontSize="16">
		<Text/>

Could become:
	<Panel>
		<Text FontSize="16"/>

Or to affect all Text children:
	<Panel>
		<Style>
			<Text FontSize="16"/>
		</Style>



- `Text` and `TextEdit` derive from common `TextControl`. Shared properties moved into base class. `TextElement` and `TextEdit` must be embedded in one of these controls now (to acquire the new `ITextPropertyProvider` for rendering details)

# Layout in Node class

- `Panel` accepts `Node` as children, not just `Element`
- Some properties/functions moved from `Element` into `Node`: LayoutRole, ArrangeMarginBox, GetMarginSize, InvalidateLayout, IsMarginBoxDependent, BringIntoView
- `ArrangeMarginBox` requires a third parameter, the default was `SizeFlags.Both` before
- Some types moved from `Fuse.Elements` into `Fuse`: SizeFlags, LayoutRole, InvalidateLayoutReason, LayoutDependent
- `Element.ParentElement` has been removed as the parent may not be an element (case `Parent` to `Element` if you really need this, be aware of null)
- `Element.ElementRoot` has been removed as it is no longer clear what it means, and should not be used
- `BringIntoViewArgs.Element` replaced with `Node`
- `InvalidateVisualReason` removed as it wasn't provided consistently and wasn't used
- `Element.RenderNode` split into `RenderNodeWithEffects/WithoutEffects`. `RenderBounds` becomes a property on Node, as does `HitTestBounds`.
- `Element.Bounds` has been removed as it implied a feature that wasn't there. Use `new Rect(float2(0),ActualSize)` if you should actually need the local logical bounds of the control.

## ParentNode refactoring
- `Node.ParentNode` renamed to `Node.Parent`
- `INodeParent`, `IResourceParent` and `IWindow` removed. Accept a `Node` instead.
- `App` now suports behaviors (e.g. `<JavaScript>`) directly (added to hidden root node)

## -- previous release

- Added `BringIntoView` trigger action to match the `Element.BringIntoView` function
- PageBinding adds options `Default` and `AllowNull` to specifiy what happens if no resource is found

## TransformOrigin

- `TransformOrigin` enum removed, replaced with singletons in `TransformOrigins` implementing `ITransformOrigin`.
- New modes `HorizontalBoxCenter` and `VerticalBoxCenter` for 3D transforms
- `Rotation` now supports XYZ values, these are treated as Euler angles (see Quaternion.FromEulerAngles). Shortcuts to `DegreesX` `DegreesY` and `DegreesZ` are now provided. The previous `Degrees` remains and is equivalent to `DegreesZ`
- `Rotation.Vector` renamed `EulerAngle` to better reflect what it is and avoid confusion with rotation around a vector


## Cameras

- `IWindow` now derives from `IViewport`, most fields move to base
- `Frustum.PixelToWorldRay` has been removed. You must now use the `IViewport` interface `Node.Viewport` to get the world ray
- `DefaultShading.Camera` is replaced with `Viewport` and it expects a viewport (defaults to DrawContext.Viewport)
- `Perspective` removed from `IViewport` as it doesn't belong there. Wrap your app in a `Vieport` and define the `Perspective` property
- `ICamera` is now `IFrustum` as it better defines the purpose of those classes
- `OrthographicCamera` renamed `OrthographicFrustum`

## Visibility

- `Node.IsVisible` changes meaning: true if the node and all of its parents are visible (this is now a non-virtual function)
- `Node.IsLocalVisible` introduced to mean if the local node is marked as visible (this is a virtual function)
- `Node.IsVisibleChanged` event raised whenever `IsVisible` may have changed


## Layout Changes

- `InvaildateLayout` now takes a `InvalidateLayoutReason` parameter, but a suitable default has been provided
- `Element.IsLayoutInvalid` has been removed as it cannot provide meaningful information.
- `Element.OnResized` has been removed, subscribe to the `Placed` event instead
- `Element.OnPlaced` has been removed, subscribe to the `Placed` event instead
- `PlacedArgs` fields simplified. Use the `ActualXXX` element properties for current data.
- `ResizedArgs` removed, only `PlacedArgs` is used now
- `IActualSize` replaced with `IActualPlacement`
- `PlacedArgs` and `PlacedHandler` now in the `Fuse` namespace
- `INavigaionPanel.Placed` changed signature to match standard `Element.Placed(object sender, PlacedArgs args)`
- `INavigationPanel.ChildAdded/Removed` changed to `EventHandle<Node>`, with signature `(obejct sender, Node child)`

## Navigation naming

- Renamed `IPageProgress` to `INavigation`
- `INavigationContext` merged into `INavigation`
- `IPageProgress.Count` renamed `PageCount`, and `PageCountChanged` event
- `IPageProgress.Current` renamed `PageProgress` and `PageProgressChanged` event
- `PageIndicator.PageProgress` is now `Navigation`
- `StructuredNavigation.ProgressChanged` event removed, use `PageProgressChanged`
- `NavigationContext` property renamed `Navigation.Navigation`
- `{Page key}` binding will use the closer of `Navigation.Page` or the current page of `Navigation.Navigation`
- `CurrentPageBinding` behavior removed, use `Navigation.Page` or `Naviation.Navigation` property on element instead


##

Removing some items from the public API (weren't meant to be public)
- DiscreteSingleTrack
- DiscreteKeyframeTrack
- SplineTrack
- EasingTrack
- IMixerMaster
- Mixer

Rename `ProgressRange` to `ProgressAnimation` to be consistent.


## Shadow layout

- the `Element.IsLayoutInert` boolean has been replaced with a `LayoutRole` enum. Use `LayoutRole.Inert` to replicate the old `IsLayoutInert` true setting
- remove unused internal `Element.LayoutHappened`

## Attractor

- `CreatePixelFlat` factories renamed `CreatePoints`
- `CreateAngular` factories renamed `CreateRadians`
- `Attractor.SimulationType` allows specifying which simulation type to use
- `Attractor.MaxSpeed` is no longer available since not all simulation types support it
- `SmoothSnap.CreatePoints` parameters have been tweaked to be a bit slower (this affects EdgeNavigation)
- `Attractor.TimeMultiplier` can be used to increase or decrease the speed of the animation

## Navigation Changes

- `ITitleNode`, `TitleChanged`, and related title events have been removed. Instead the resource system should be used with a `CurrentPageBinding`:

```
<Panel>
	<CurrentPageBinding PageProgress="MyNavigation"/>

	<Text Value="{Page Title}"/>
</Panel>
```

- `IPage` has been removed as nothing used it or called its functions
- `NavigationContext` can now be set on any node and establishes the context for that tree
- `Navigation.TryFind` now returns an `INavigationContext`, not a `Navigation`
- `CanGoBack` trigger renamed `WhileCanGoBack`
- `Fuse.Controls.IPageProgress` moved to `Fuse.Navigation.IPageProgress`
- If the same element is added again to `HierarchicalNavigation` it will simply transition to that element now instead of pushing it on the top. This seems to better match the expected use of app navigation. To get the old behaviour set `ReuseExistingNode="false"` on the navigation.

- `TriggerAction.Perform` was made protected, it should not be called directly. Use the `PerformFromNode` function.
- A generic `TriggerAction.TargetNode` is available for all triggers now.

##

- `WhileBool` (WhileTrue/WhileFalse) now search their ancestors for a value node on rooting. If avilable they use that as the value instead of an explicit `Value`. Set `Value` to `true` or `false` explicitly to force a local value.
- The `While` is gone, use `WhileTrue` instead. Use the `Value` property instead of `On` to set it on/off.
- `Accordion1D` has been removed as it is not used (replaced by other physics simulations)
- Several changes were made to the internals of how sizing/positioning are handing in layout. This fixes some high-level defects with redrawing and layout. Other than those defects no other layout change is intended.
- Pointer gestures, like Tapped, Clicked, WhilePressed, etc. will only operate on the first pointer within an element (the first finger/button that clicks). Additional actions by other fingers/buttons will not trigger the gesture. This is a future-proofing step to ensure more complex gestures can be supported later, and also because this is typically what is intended.
- `WhilePressed` now deactivates when then pointer does not hit the underlying element, previously it would be activate so long as the mouse remeains pressed.
- `ScrollViewer.UserScroll` added which enables/disables user pointer control. This allows a ScrollViewer with only programmatic control. This is a shortcut to adding the `SuppressUserScroll` flag to Behaviors.

## PageBinding

- `Node.GetResource` replaced with `Node.TryGetResource` which returns a bool and takes an `out` object as the last parameter. This change is necessary since resources can legitmately be set to a null value.

## Triggers

- `CubicOut` had an error that returned a constant value, this has been fixed
- `Trigger.Start` and `Trigger.Stop` are no longer virtual (was not intended, could not work)


## Value

We've made several changes to unify the binding of values in controls. A variety of properties are now called `Value` and you need to change your code.

- `Switch.Toggled` => `Switch.Value`
- `WhileToggled` => `WhileTrue`,
- `WhileNotToggled` => `WhileFalse`
- `Text.Content` => `TextContent.Value`. Several related classes/methods also have `Content` => `Value` changed. You probably don't use them directly but will have to change the references if you do.
- `TextInput.Text` => `TextInput.Value`.  Several related classes/methods also have `Text` => `Value` changed. You probably don't use them directly but will have to change the references if you do.

Other changes:

- `IToggle` changed to `IValue<bool>` interface, `Toggled` is gone, use `Value`
- `IToggle.Condition` removed, used `Value`
- `RangeControl` / `Slider` now use a double value instead of a float, and implement `IValue<double>`
- `WhileSliding` added as trigger tied to `Slider`
- several more properties made stylable
- `WhileEdgeSwiped` renamed `EdgeSwipeAnimation` to follow the trigger naming conventions.

Also several internals have changed, but they shouldn't need any changes in high-level code.


## MemoryPolicy

- `Image.FilePreload` removed, use a `MemoryPolicy` instead. The default policy preload bundle files. To allow an image to be disposed use `MemoryPolicy="UnloadUnused"` on the `Image` or `ImageSource`.

## Disposables

- `IAutoDisposable` renamed `ISoftDisposable`
- All soft disposables are now disposed when the app goes into the background (all ImageSources)

## TextureFill changes

- Introducing `ImageFill` to replace `TextureFill`. Shares sizing modes with `Image`
- Remove `TextureFill`
- A change of alignment/stretching in texture filling -- the new modes in `ImageFill` are now correct
- `RendererContext.ElementSize` renamed `CanvasSize` to match Brush
- Brushes expect a `CanvasSize` to be drawn correctly
- `Texture` has been removed from `Fuse.Effects.Mask` use an `ImageSource` or the `File` property as a shortcut.

* Change in how Style works (https://github.com/fusetools/changeblog/wiki/Change-in-how-%60Style%60-works)<|MERGE_RESOLUTION|>--- conflicted
+++ resolved
@@ -1,11 +1,10 @@
 # Unreleased
 
-<<<<<<< HEAD
 ## FuseJS/Bundle
 - Added `.list()` to fetch a list of all bundled files
 - Added `.readBuffer()` to read a bundle as an ArrayBuffer
 - Added `.extract()` to write a bundled file into a destination path
-=======
+
 ## Image
 - A failed to load Image with a Url will now try again when the Url is used again in a new Image
 - Added `reload` and `retry` JavaScript functions on `Image` to allow reloading failed images.
@@ -17,7 +16,6 @@
 ## macOS SIGILL problems
 - Updated the bundled Freetype library on macOS to now (again) include both 32-bit and 64-bit symbols, which fixes an issue where .NET and preview builds would crash with a SIGILL at startup when running on older Mac models.
 - Updated the bundled libjpeg, libpng, Freetype, and SDL2 libaries for macOS to not use AVX instructions, since they are incompatible with the CPUs in some older Mac models. This fixes an issue with SIGILLs in native builds.
->>>>>>> 28feb5e4
 
 ## Native
 - Added feature toggle for implicit `GraphicsView`. If you are making an app using only Native UI disabling the implicit `GraphicsView` can increase performance. Disable the `GraphicsView` by defining `DISABLE_IMPLICIT_GRAPHICSVIEW` when building. For example `uno build -t=ios -DDISABLE_IMPLICIT_GRAPHICSVIEW`
