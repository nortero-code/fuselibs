# Unreleased

<<<<<<< HEAD
## 1.1

### 1.1.0

#### ImageTools
- Fixed bug in Android implementation that could result in errors due to prematurely recycled bitmaps

#### FuseJS/Bundle
- Added `.list()` to fetch a list of all bundled files
- Added `.readBuffer()` to read a bundle as an ArrayBuffer
- Added `.extract()` to write a bundled file into a destination path

#### Image
- A failed to load Image with a Url will now try again when the Url is used again in a new Image
- Added `reload` and `retry` JavaScript functions on `Image` to allow reloading failed images.
- Fixed infinite recursion bug that could happen if a MemoryPolicy is set on a MultiDensityImageSource

#### ScrollingAnimation
- Fixed issue where the animation could become out of sync if the properties on ScrollingAnimation were updated.

#### macOS SIGILL problems
- Updated the bundled Freetype library on macOS to now (again) include both 32-bit and 64-bit symbols, which fixes an issue where .NET and preview builds would crash with a SIGILL at startup when running on older Mac models.
- Updated the bundled libjpeg, libpng, Freetype, and SDL2 libaries for macOS to not use AVX instructions, since they are incompatible with the CPUs in some older Mac models. This fixes an issue with SIGILLs in native builds.

#### Native
- Added feature toggle for implicit `GraphicsView`. If you are making an app using only Native UI disabling the implicit `GraphicsView` can increase performance. Disable the `GraphicsView` by defining `DISABLE_IMPLICIT_GRAPHICSVIEW` when building. For example `uno build -t=ios -DDISABLE_IMPLICIT_GRAPHICSVIEW`

#### Gestures
- Fuse.Input.Gesture now only has an internal constructor. This means that external code can't instantiate it. But before, they already couldn't do so in a *meaningful* way, so this shouldn't really affect any applications.

#### Native TextInput
- Fixed issue where focusing a `<TextInput />` or `<TextView />` by tapping it would not update the caret position accordingly. 

#### Route Navigation Triggers
- `Activated`, `Deactivated`, `WhileActive`, `WhileInactve` have all been fixed when used inside nested navigation. Previously they would only consider the local navigation, not the entire tree. If the old behavior is still desired you can set the `Path="Local"` option on the navigation.
- `Activated`, `Deactivated` have been fixed to only trigger when the navigation is again stable. If you'd instead like to trigger the moment the active page changes, which is closest to the previous undefined behavior, set `When="Immediate"`
- The `NavigationPageProxy` use pattern has changed. `Rooted` is removed, `Unrooted` is now `Dispose`, and the constructor takes the parent argument. This encourages a safer use (avoiding leaks).

#### MapView
- Support MapMarker icon anchor X/Y/File properties when setting MapMarkers via JS
- Added `<MapMarker Tapped="{myHandler}"/>` to retain the data context for each tapped marker.
- Added `<MapView AllowScroll="false"/>` to disable the user panning and scrolling around.
- Fixed a bug causing crashes on iPhone 5s devices when using `ShowMyLocation="true"`

#### WebView
- Added `<WebView ScrollEnabled="false"/>` to disable the user panning and scrolling around.

#### Fuse.Box / Fuse.Ray
- Uno.Geometry.Box and Uno.Geometry.Ray has been replaced with Fuse.Box and Fuse.Ray.

#### MemoryPolicy
- Added `QuickUnload` memory policy to keep data in memory for as short as possible.

#### ImageTools
- Added supported for encoding/decoding images to/from base64 on DotNet platforms, including Windows and Mac OS X.

#### Bugfixes
- Fixes a bug where the app would crash if a databinding resolved to an incompatible type (e.g. binding a number property to a boolean value). (Marshal.TryConvertTo would throw exception instead of fail gracefully).

#### Fuse.Controls.Video
- Fixed a bug where HLS streams would become zero-sized on iOS.

#### Expression functions
- added `index` and `offsetIndex` as funtions to get the position of an element inside an `Each`
- added functions `mod`, `even`, `odd`, and `alternate` to complement the index functions. These allow visually grouping elements on the screen based on their index.
- added trigonometric math functions `sin`, `cos`, `tan`, `asin`, `acos`, `atan`, `atan2`, `radiansToDegrees`, `degreesToRadians`
- added math functions `abs`, `sqrt`, `ceil`, `floor`, `exp`, `exp2`, `fract`,`log`, `log2`, `sign`, `pow`, `round`, `trunc`, `clamp`
- added `lerp` function for linear interpolation between values


## 1.0
=======
# 1.0
>>>>>>> 0250f1ba

## 1.0.4

### GraphicsView
- Fixed issue where apps would not redraw when returning to Foreground

### ScrollView
- Fixed possible nullref in Scroller that could happen in certain cases while scrolling a ScrollView
- Fixed nullref in Scroll that could happen if there are any pending LostCapture callbacks after the Scroller is Unrooted

### Fuse.Elements
- Fixed an issue where the rendering of one element could bleed into the rendering of another element under some very specific circumstances.


## 1.0.3

### ColumnLayout
- Fixed an issue that would result in a broken layout if a `Sizing="Fill"` was used there wasn't enough space for one column.

### Bug in Container
- Fixed bug in Container which caused crash when the container had no subtree nodes. This caused the Fuse.MaterialDesign community package to stop working.

### Fuse.Controls.Video
- Fixed a bug where we would trigger errors on Android if a live-stream was seeked or paused.

### Experimental.TextureLoader
- Fixed an issue when loading images bigger than the maximum texture-size. Instead of failing, the image gets down-scaled so it fits.


## 1.0.0 - 1.0.2

### Fuse.Elements
- Fixed a bug where elements with many children and some of them were rotated, the rotated elements would appear in the wrong location.

### iOS
- Fix bug which could cause visual glitches the first time rotating from Portrait to Landscape

### Fuse.Reactive
- The interfaces `IObservable`, `ISubscriber` and `IObserver` are no longer public (affects any class that implements them). These were made accidentally public in Fuse 0.36. These need to be internal in order to allow behind-the scenes optimizations going forward.

### Bugfixes
- Fixes a bug (regression in 0.36) where functions could not be used as data context in event callbacks.
- Fixed a bug where strings like `"20%"` did not marshal correctly to `Size` when databound.
- Fixed a defect in expression functions `x,y,width,height`, they will not use the correct size if referring to an element that already has a layout

### Instance/Each/Deferred
- Changes to the items will not be collected and new items added once per frame. This avoids certain processing bottlenecks. This should not cause any backwards incompatibilties, though the option `Defer="Immediate"` is available to get the previous behavior.
- `Defer="Deferred"` on `Instance`/`Each` allows the deferred creation of nodes without the need for a `Deferred` node
- `Deferred` now has an implied priority based on the node depth. Items with equal `Priority` will now be ordered based on tree depth: deeper nodes come first.

### Page busy
- A `Page` will now be busy for the first frame (or two) after it is prepared. This will block the `Navigator` from starting the transition during those frames, which should improve first frame jerkyness. The `PrepareBusy` property can be set to `None` to disable this behaviour.

### Text edit controls
- Fixed the behaviour of placeholder text in the text renderer used when targeting desktop. The placeholder text is now always visible when there is no text in the text control, even when it has focus.

### GeoLocation
- The GeoLocation module no longer throws an exception if there are no listeners to the `"error"` event when there is an error.
- Fixed an omission that meant that the old way of listening to GeoLocation events (using `GeoLocation.onChanged = ...` instead of the recommended `EventEmitter` `GeoLocation.on("changed", ...)`) did not work.

### Stroke
- The `Stroke` will no longer emit property changed events for its Brush unless it is pinned. This is not anticipated to be an issue for any projects.

### Fuse.Version
- A new static Uno class has been introduced, called `Fuse.Version`. It contains fields for the major, minor and patch-version, as well as a string with the full version number.

### Native
- Add implementation for `android.view.TextureView` to better support multiple `<GraphicsView />`'s and `<NativeViewHost />`'s on Android. 

### Container
- In order to fix a memory leak in `Container` the pre-rooting structure was changed. Children of the container will not be children of the `Subtree` until rooted. It is not believed this will have any noticable effect; other features, like Trigger, also work this way.

### Gestures
- Extended the ability of gestures at multiple levels in the UI tree to cooperate, or take priority
- SwipeGesture now has priority over ScrollView, even if in an ancestor node
- Edge swipes have priority over directional swipes, regardless of the node they are in
- Removed `SwipeType.Continuous` as it did not work correctly and wouldn't fulfill the known use-case even if it did. Consider using `Auto` instead.
- Deprecated public access to the `Scroller` class. This is an internal class and should not be used. All functionality is accessible via `ScrollView`
- Added `SwipeGesture.GesturePriority` and `ScrollView.GesturePriority` to adjust priorities
- Fixed an issue where a higher level capture where preempt one lower in the UI tree

### Visual
- The `then` argument to `BeginRemoveChild` is now an `Action<Node>` to provide the node to the callback. Add an `Node child` argument to the callback function.

### ImageTools
- Changed the algorithm for creating new file names for temporary images. Previously this used a date format that caused problems when several images were created in sub-second intervals, breaking custom map marker icons, for instance.
- Fixed a memory leak that occured when resizing multiple images one after another.

### Vector drawing
A new vector drawing system has been added to Fuse. This allows drawing of curves, shapes, and simple vector images.
- Added `Curve` which allows drawing of lines and polygons. `CurvePoint` can be used to bind to JavaScript observables and servers as the basis for drawing line graphs
- Reintroduced `Path`, `Ellipse`, `Star` and `RegularPolygon`. These are all backed by the new vector system.
- Added several options to `Ellipse` to allow drawing wedges, like with `Circle`
- Added `Arc` for drawing the outside edge of an `Ellipse`
- Added elliptic arc support to `Path` to support more SVG path data
- Removed `FitMode.StrokeMaximum` and `FitMode.ShrinkToStroke` as they could not be reliably supported or behave in a reasonable fashion. To fit accounting for stroke use a wrapping panel with padding instead.
- Removed `Path.ScaleMode` as stroke scaling is not supported as it was before
- Remove the `Fuse.Drawing.Polygons` and `Fuse.Drawing.Paths` packages. Their functionality has been replaced by the new vector system
- `Fuse.Controls.FillRule` has moved to `Fuse.Drawing.FillRule`

### Default Fonts
- Added the following default-fonts, that can be used like so `<Text Font="Bold" FontSize="30">This is some bold text</Text>`:
  * `Thin`
  * `Light`
  * `Regular`
  * `Medium`
  * `Bold`
  * `ThinItalic`
  * `LightItalic`
  * `Italic`
  * `MediumItalic`
  * `BoldItalic`

### Fuse.Audio
- Due to a bug in Mono we have temporarily removed support for PlaySound in preview on OSX.

### MapView
- Fixed a bug causing crashes on iPhone 5s devices when using `ShowMyLocation="true"`

### ImageFill
- Fixed a bug where the `MemoryPolicy` given would not be correctly used.


## 0.47

## MapView
- iOS: Fixed incorrect view recycling for custom MapMarker icons.
- iOS: Fixed ginormous custom MapMarker icons.
- Minor improvements

## Fuse.Json
- `Json.Escape` has been marked as obsolete, as it didn't correctly quote everything needed. Use `Uno.Data.Json.JsonWriter.QuoteString` instead. Note that `JsonWriter.QuoteString` also adds quotes around the result, so it's not a pure drop-in replacement.

## Page
- Fixed a bug where changes to `Page.Title` were not propagated properly to Property-bindings.

## Fuse.Nodes
- `IFrustum.GetProjectionTransform` and `IFrustum.TryGetProjectionTransformInverse` has been changed signature to `bool TryGet...(..., out float4x4)` so attempts to divide by zero etc can be reported to the call-sites.

## Share
- Added `Fuse.Share` package enabling the sharing of text and files with other applications.

## Harfbuzz text renderer
- The Harfbuzz text renderer is now the default text renderer in local preview and desktop builds. The new renderer supports complex text with emoji, bidirectionality, ligatures, etc. It is also faster than the old renderer. It's also possible to use this text renderer on mobile devices by building with `-DUSE_HARFBUZZ` (just like before).
- Fixed an issue where text elements with many lines would be measured incorrectly due to rounding.
- Fixed a bunch of bugs in the desktop text edit control when using the Harfbuzz text renderer. Some examples of bugs that were fixed are:
  * Not being able to move to the first line if the text control started with multiple newlines.
  * The cursor moving before the inserted character when adding text on the first line if that line is empty.
  * The cursor jumping to the wrong position when moving left and right in certain bidirectional strings.
  * The caret ending up in slightly off positions when moving up or down in multi-line text.

## TextInputControl
- The default setting for TextTruncation has changed from `Standard` to `None`. The `Standard`-setting is known not to work as expected on text-inputs, and the whole setting will probably be removed in an upcoming release. None of this applies to non-input controls.

## Timeline
- Fixed inconsistencies with how `Timeline` implemented `Resume`, `Pause`, and `Stop`. They now work in the same fashion as other media playback, such as `Video`. If you happened to depend on the old behaviour you can use the new `TimelineAction`.
- Added `TimelineAction` for extended control over a `Timeline` without mimicing media playback
- Deprecated `PlayTo`, use `TimelineAction` instead
- Deprecated `Resume`, use `Play` instead
- Deprecated several items in `IPlayback` as they are redundant. It is strictly a simple playback interface now.

## WrapPanel
- Fixed several layout issues with `WrapPanel` and `WrapLayout`
 * text should wrap correctly now
 * `Padding` is now applied
- Added `WrapPanel.RowAlignment` to align contents to the top/bottom/center of a row

## Input.Pointer
This is a series of advanced changes that should not affect UX level code.
- The public interface of Input.Pointer has changed to allow for extended gesture support. There is a behaviour change that an `identity` can have only one capture now. Most use-cases involving a single finger/button likely already met this restriction.

If you capture multiple pointers and cannot easily switch to using `ExtendCapture`, you can also use a unique identity instead. Create a `new object` and use that identity as the second capture. This should work as it did before.

- Added `ExtendCapture` to add additional points to an existing capture
- Added `ModifyCapture` as a new high-level interface to the capture mechanism
- Added `Gesture` to coordinate gesture support (experimental)
- `ReleaseAllCaptures` renamed `ReleaseCapture`, since there can be only one
- Removed `Pointer.IsSoftCaptured` and `Pointer.IsHardCaptured` in favour of just `IsCapture`. 
- The higher level `PointerEventArgs` still keeps many of the old entry points for compatbility/simplicity as it is more frequently used.

## PointerCapture
- Added `PointerCapture` as an explicit way to caputre the pointer and do compound controls (experimental)

## ScrollView / SwipeGesture
- Modified capturing on `ScrollView` and `SwipeGesture` to allow them to both exist on the same parent node and be usable at the same time.

## Fuse.Entities:
- This deprecated package has been removed. If you for some reason depended on it, it can now be found [here](https://github.com/fusetools/Fuse.Entities). Please note that this package is not actively maintaned nor supported. Use at your own risk ;)

## Fuse.Navigation:
- `PageResourceBinding` has been marked as deprecated. Instead of `<PageResourceBinding Target="something.Prop" Key="Foo" />` Use `Prop="{Page Foo}"` on `something` instead.
- Fixed an issue where the animation `Scale` property was not applied at rooting time

## ScrollView
- Fixed an incorrect change of `ScrollingAnimation.Range` if `To` or `From` were set. They would force an `Explicit` mode, but now only do that if the `Range` has not been set before. The behaviour of something like `<ScrollingAnimation Range="SnapEnd" To="100">` thus changes (it was undefined before, and is still undefined behaviour, as `SnapEnd` doesn't accept To/From values)

## Cycle
- Added `CycleWaveform.Square`
- Added `CycleWaveform.Offset`

## Duotone effect
- An effect that applies a duotone filter with customizable colors.

## Brush
- Changed `Brush` to use premultiplied alpha rendering which resolves several unpleasant visual anomolies
- Changed `LinearGradient` to interpolate using premultiplied alpha 
- Removed `Brush.BlendMode` as it wasn't working correctly, and cannot actually be supported correctly
- Added `LinearGradient.Interpolation` and set the default to `Linear`. Previously this would, incorrectly, do a smoothed gradient. To get the previous behaviour use `Interplation="Smooth"`, but note it is not supported on all renderers.

## Expressions in file paths
- UX expressions are now also supported in `FileSource` properties, e.g. `<Image File="Assets/{img}.png" />`. Remember to include the files in the `:Bundle` in your `.unoproj`.


# 0.46

## Router
- fixed an issue where relative paths would be incorrectly resolved (against current path instead of intended actual path)

## x and y UX expression functions
- One can now get the x or y position of an element relative to its parent by using the `x(element)` or `y(element)` functions in UX expressions.

## WebView
- Added 'URISchemeHandler' callback, which fires when a URL request matching the app's `UriScheme` is made.


# 0.45

## Timeline
- Fixed a defect where `PlayMode="Wrap"` could start flickering and skipping actions after the second loop

## JavaScriptCore
- Fixed a bug that lead to a crash on exit.

## Fuse.PushNotifications
- The `onReceivedMessage` now provides an optional second argument which indicates whether the notification was triggered from the notification bar. You can use it like this: `Push.onReceivedMessage = function(payload, fromNotificationBar) { .. }`

## ImageTools
- Android: Improved memory use and performance when resizing images. This should improve `Camera.takePicture` performance as well, and prevent some OOM crashes.
- Fixed bugs in reading photo orientation from EXIF when reading RAW and JPEG files on Android

## Camera and CameraRoll
- Rewritten image fetch from camera capture and cameraroll image picking activities for better Android device compatibility.

## PlaySound
- Added a trigger that can play bundled `.wav` sounds from UX. It is used like this `<PlaySound File="test.wav" />`

## Harfbuzz text renderer
- The text renderer enabled by building with `-DUSE_HARFBUZZ` now uses an ICU BreakIterator to find out where to linewrap text, instead of just using spaces. This means that it properly wraps scripts (like Kana) that don't normally use spaces between words, and also means that it can wrap text after hyphens.

## Fuse.Launchers
- Split the various launchers into their own packages so they can be used separately. They are named `Fuse.Launcher.Email`, `Fuse.Launcher.InterApp`, `Fuse.Launcher.Maps` & `Fuse.Launcher.Phone`
- `Fuse.Launcher` will remain and will continue allowing you to add all the above packages at once. This means that your current projects will keep working, and if you want to minimize the number of permissions you are using you can simple add the specific package references to your `unoproj` files.

## MapView
- Fixed issue where responses to requests for location permission were not correctly handled.


# 0.44

## Observable
- Fixed an issue with `.inner` and `.innerTwoWay` forwarding the `Observable` itself
- Fixed a bogus error when `.expand` was passed an empty Observable

## Fuse.Entities
- `Scene.WindowClosing` and `Scene.WindowClosed` has been removed. These were only hooked up for non-mobile targets in the first place, and wasn't really working.

## Native UI
- Android: Improved the way fuse manages the native controls when using `<NativeViewHost />`. This resulted in big performance improvement in complex native UIs.
- iOS: Fixed issue where autoscrolling in `<TextView TextWrapping="Wrap" />` could misbehave if the `TextView` was in a `Panel` that let its size grow (like `StackPanel`)

## Draggable
- Added `Axis` constraint to Draggable, allowing draggable behaviors locked to single axes if needed.

## BusyTask/WhileFailed
- `BusyTaskActivity.All` has been removed, there is now a `Common` which covers the same tasks and a `Any` which covers all possible tasks.
- Changed `WhileFailed` to be part of the BusyTask system. The biggest difference is that it will detect failures of any descendent elements, not just where it was used. This is unlikely to cause a behavioural change in most projects, but if you need the old matching use `Match="Parent"`.
- Removed the `WhileFailed.Message` resource. Add an error handler directly to the resource (such as ImageSource) if the error message is needed.
- Data bindings now mark a node as failed if the observable produces an error, or the value cannot be property converted. `WhileFailed` will detect this failure.
- Added the `Busy` behavior to help marking nodes as busy
- Deprecated `FuseJS/BusyTask`, use the `Busy` behavior instead

## TextInput
- Fixed an issue about certain text changes not propagating correctly

## Observable
- Added `Observable.mapTwoWay`: a two-way version of `map`
- Added `Observable.pickTwoWay`: a two-way version of `pick`
- Added `Observable.innerTwoWay`: a two-way version of `inner`
- Fixed numerous issues with `.inner()`, however, if you relied on one of the abnormal behaviours it might be problematic. To assist in migration you can use `.innerDeprecated()` temporarily, which is the old way of doing `.inner()` (it will be removed eventually). `.setInnerValue` is also no longer available on `.inner()` (but still exists on `.innerDeprecated), using a `.innerTwoWay` and assigning a value is the new approach.
- Deprecated `.inner().twoWayMap()` as it has numerous issues. The replacement is to use `.innerTwoWay()`, possibly combined with `.mapTwoWay()` which has a well defined behaviour.
- Deprecated `.beginSubscriptions` and `.endSubscriptions` interface. These had issues that couldn't be resolved via this interface. As we don't suspect they are actually used we have not provided a replacement. Please ask, and provide a use-case, if they are important for your code.
- Added `failedMap` and `isFailed` to help track failure conditions
- Failed Observables now lose any previous value. This was inconsistent before, sometimes they retained a value.
- Failed Observables will clear the binding correctly now (for `{Clear name}` bindings)
- Fixed a defect where `onValueChanged` would not respond to all changes
- Fixed clearing of bindings when assigning an undefined value
- Fixed forwarding of failed state in `combine`, `combineLatest`, and `combineArrays`
- Fixed clearing of state if input undefined in `combineLatest`

## StateGroup
- `State.On` has been removed. This value should not have been public as it did not reflect a usable value, and could corrupt the current state. Use `.Goto` to goto the current state and `StateGroup.Active` to get, or set, the state.

## WebView
- Added `ZoomEnabled` attribute, defaulting to "true". In the past, zoom gestures were enabled by default on iOS but disabled on Android due to an oversight. This unifies the end-user experience.
- Made Android WebView respect viewport tag and load content in overview mode to comply better with the iOS behavior.

## CameraRoll
- We now catch exceptions that occur during processing of a selected picture in the iOS CameraRoll. In the past this could result in orphaned promises.

## Completed
- Added `Completed` trigger that pulses when a node is no longer busy


# 0.43
## Navigator
- Allowed `SwipeBack` to change the direction per page, previsouly it only allowed disabling it
- Added `NavigatorSwipe` to simplify adding swipe gestures to a `Navigator`
- Clarified that `NavigationGotoMode.Prepare` means preparing an interactive transition, like sliding
- Added `Transition.Mode` to allow matching `Prepare` mode differently than non-prepare
- Added an `operationStyle` argument to `IRouterOutlet.Goto` to allow for different styles of transition
- Added a `Style` option to `RouterModify` and the JS `.modify` interface to allow further differentiating transition styles
- Added `WhilePageActive` to trigger changes based on the currently active page
- Fixed several issues with page caching in `Navigator`

## ImageFill
- Partially fixed a memory leak when changing the `Source` of the image. The leak is gone, but it still uses more memory than it should. A fix for that will be coming.

## Text rendering
- Fixed an issue in the text renderer enabled by compiling with `-DUSE_HARFBUZZ` where center- and right-aligned text would not properly update their alignment when the text element changed size.

## WhileCount
- Fixed how multiple conditions were combined on `WhileCount`. Previosuly two conditions would be combined with "OR", now the various range combinations are combined with "AND". Refer to the docs on how to do an inverted, or "OR", range, and how to make a `GreaterThanEqual` or `LessThanEqual` comparison (this has changed in a backwards incompatible fashion)
- Fixed some potential leaks and update paths on `WhileCount`

## NodeGroup
- Added `NodeGroup` which allows combining several nodes and resources together in a block

## JavaScript
- Updated the version of the V8 engine that we bundle to 5.5.
- Fixed some inconsistencies in how V8 handled marshalling Uno exceptions and String objects in JavaScript.
- Added support for the WebSocket API.
- XMLHttpRequest: Removed exception when calling abort on a finished response

## Triggers
- Changed the ordering behaviour of how trigger actions/events are resolved. This resolves some issues with previously undefined behaviour. It should not affect applications unless they were inadvertently relying on such undefined behaviour. This generally relates to triggers with actions that modified their own state, or have a cycle with other triggers, or contain nodes but no animators.

## Navigation
- Added `Page.Freeze` that can be set to `WhileNavigating` to freeze the page (block updates) during navigation
- Added `Navigator.DeferPageSwitch` to defer page navigation until the page is ready
- Removed the static "State" events from `Navigation`, replacing them with `INavigation.StateChanged`. This should not affect any UX code, unless you used a `WhileNavigating` in an incorrect place, in which case you may get an error now.
- Fixed `Transition` to work with swiping
- Renamed `NavigationControlBits` to `NavigationInternal` -- these are not meant to be used and are only public for technical reasons
- Fixed an issue of an incomplete back swipe causing oddness on the Navigator
- Fix issue where Unrooting and then Rooting of a LinearNavigation could make the `Active` property hold an invalid object reference

## Swipe
- `WhileSwipeActive` changed to be only active when the gesture is at progress="1". Previosuly this could activate immediately when the `IsActive` flag was switched, which led to inconsistent states. To get a behaviour close to the previous one set the new `Threshold` parameter to `0.01` (however, this is rarely desired).
- Fixed a defect where a second swipe gesture might not have been recognized
- Added `WhileSwiping` to detect an active swiping gesture
- Added `How="Cancelled"` to `Swiped` to detect when the user does not complete a gesture

## Panel
- Added a `IsFrozen` feature that allows temporarily blocking any new layout as well as new drawing. It's meant to be used in conjunction with navigation for smooth transitions.
- Several drawing and layout functions are now sealed. This prevents any derived class from implementing new layout, or drawing, which was never properly supported, and will fail now. You can instead derive from `LayoutControl` and override `DrawVisual` if necessary.

## Observable
- Fixed issue with duplicated items in `Each` using `addAll`
- Fixed issue of `refreshAll` not removing excess items
- Fixed issue of `replaceAt` not doing bounds checking

## TextEdit
- Use AppCompat's getDrawable on android. This stops a bunch of warnings about deprecated android APIs.


# 0.42

## Data bindings no longer clear their value by default when removed
- Data bindings used to clear (write `null` or `0`) to their target properties when removed from the tree, so that old data would no longer linger if a node was reused later (manifesting as flashing of outdated data). However, this behavior lead to undesired consequences that were hard to work around in other cases. Now data bindings no longer clear by default. 
  * This is unlikely to affect your app, but if you depended on the old behavior, you can restore the same behavior by using the new clear-bindings where needed: Change `{foo}` to `{Clear foo}`, and `{Read foo}` to `{ReadClear foo}`.

## Observable bugfixes
- Fixed bug where `.twoWayMap()` would not work correctly on boolean values.

## Busyness and Transitions
- Removed the public contructor and `Done` function of `BusyTask`. Only the static `SetBusy` function, and the JavaScript interface, should be used now.
- Added `BusyTaskActivity` to note the types of busyness and added `WhileBusy.Activity` to match only certain busy activities
- `WhileLoading` now uses the `BuyTask` system. The biggest difference is that it will detect loading of any descendent elements, not just where it was used. This is unlikely to cause a behavioural change in most projects, but if you need to old matching use `Match="Parent"`.

## Fixed data context bug with triggers and AlternateRoot
- Fixed bug where nodes injected by triggers or `AlternateRoot` would sometimes not get the correct data context. This may break your app if you have a bug dependency. The rule is that nodes should always get the data context according to where they are declared in the UX tree, as you read it in the code (not based on where the node is ultimately injected, e.g. by AlternateRoot).

## Introducing Reactive UX Expressions
- All properties in UX markup now support reactive expressions, e.g. `Width="spring({Property Size})"` and `Text="Hello, {username}!"`. For more details, see the documentation.

## New text renderer
- Improved the wrapping and truncation implementation with the text renderer that's activated by building with `-DUSE_HARFBUZZ`.
- Added default font fallbacks on desktop when using the `-DUSE_HARFBUZZ` flag. This means that we can use emoji, many Asian languages, and Arabic in preview.
- Fixed an issue that resulted in apps built using `-DUSE_HARFBUZZ` being rejected from the App Store due to referencing private symbols. This means that this flag can now be used in iOS releases.
- Fixed a bug where TextInputActions did not trigger on desktop text inputs using `-DUSE_HARFBUZZ`.

## Router and Navigation
- `NavigationGotoMode` became a normal enum, not `[Flags]` and loses the `ClearForwardHistory` flag. Uses of that flag can be replaced with a call to ClearForwardHistory on the target navigation.
- Added the `RouterModify` action as a UX parallel to the JS `.modify` function
- Added `ModifyRouteHow.PrepareBack`, `PreparePush` and `PrepareGoto` as ways to prepare for navigation combined with a swipe
- Added the `bookmark` function to the router JavaScript interface
- Added `SwipeGesture.IsEnabled` to allow disabling user interface
- Added `Navigator.SwipeBack` that accepts a direction to enable backwards swipe navigation

## Trigger
- `TriggerAction.Direction` has been replaced with `TriggerAction.When`. This includes the new `Stop` and `Start` option. The value `Both` has been replaced with `ForwardAndBackward` for clarity. Old UX code will continue to work.

## Navigator
- Fixed the removal of pages with `Reuse="None"` in Navigator

## TextInput
- iOS: Implement support for `LineSpacing` on `<Text />` when used inside `<NativeViewHost />`
- iOS: Implement support for `LineSpacing` on `<TextView />`

## Grid
- Numerous issues with Grid layout have been fixed. Unfortunately this changes how some existing grids might be arranged.
  * Proportional rows/columns now have no size when the grid is being shrunk to fit its contents. Previously they would have a minimum size related to their content; this value was actually incorrect, and caused other problems. This change fixes several layout issues with `Grid`.
  * A new metric called `Default` has been introduced as the default for `DefaultRow` and `DefaultColumn`. This maintains a behaviour similar, but not exactly the same as the old default. It is only usable for grids that fill a known space (or parent area), or have only 1 row or column. All other grids must set all Row/Column metrics correctly, or use `DefaultRow` and `DefaultColumn`.
  * The behavior of Grid's with cells containing `RowSpan` or `ColumnSpan` that extended beyond the intended bounds of the grid will now, more correctly, extend the grid instead of being clipped. Fixing the overflowing spans will restores the previous layout.
- Added `Grid.ChildOrder` that allows changing whether children are ordered as rows or columns.
- Removed the `Column.ActualWidth` and `Row.ActualHeight` properties. These were never meant to be publically readable as the value is not useful, nor guaranteed to be set.
- Removed the public `DefinitionBase.Implicit` property. This has an ambiguous meaning and wasn't intended to be exposed publically (no valid use-cases)
- The previously deprecated properties `RowData` and `ColumnData` have been fully removed. Use `Rows` and `Columns` instead.

## FileSystem
- Use `<app exe directory>/fs_data` for `dataDirectory` and `<app exe directory>/fs_cache` for `cacheDirectory` on OS X and Windows, to avoid directory conflict


# 0.41

## Navigator
- Fixed issues where certain route transitions would result in multiple active pages. This was a cache error that came up when using embedded `Navigator` objects and switching to/from the embedded pages.

## Deprecated packages
- Quite a few packages and classes have been marked as obsolete. This means that they are still available, but will produce warnings on use. In a future release, these may get removed fully.
- The packages `Fuse.Drawing.Batching`, `Fuse.Drawing.Meshes` and `Fuse.Entities`, as well as the classes `Cube`, `WireCube`, `SolidCube`, `Cylinder` and `Sphere` from `Fuse.Drawing.Primitives` and `Trackball` from `Fuse.Gestures` have been marked as obsolete. This is undocumented code that implement very basic 3D rendering, but haven't been in use for a long time, and is largely unmaintained at this point.
- `Fuse.Drawing.Polygons`, `Fuse.Drawing.Paths` as well as `Ellipse`, `Path`, `Star` and `RegularPolygon` from `Fuse.Controls.Primitives` has been marked as obsolete. This is either undocumented code that implement very basic path-rendering, but is known to be broken in many simple cases, and is largely unmaintained at this point.
- To avoid that new code accidentally starts using the  above code in the case where the user doesn't notice or ignores the warnings, `Fuse.Drawing.Paths`, `Fuse.Drawing.Polygons` and `Fuse.Entities` no longer gets forwarded through the `Fuse`-package. If you're using one of these, you can add these packages manually to your project while transitioning.

## Each
- Added `Each.Offset` and `Each.Limit` that allow limiting the number of items being displayed.

## TextInput
- Fixed issue where databinding to the same `Observable` on two different `<TextInput/>`s could end up in an infinite `ValueChanged` loop
- Fixed issue where tapping a `<TextInput />` in an area outside the bounds of the text would not focus the `<TextInput />`

## New text renderer
- Added a new text renderer, which can be used on for `Text` on both desktop and on device, and for `TextInput`/`TextView` on desktop. The renderer is currently disabled by default and can be enabled by building with `-DUSE_HARFBUZZ`. The new renderer brings the following features:
  * Support for complex text. The new text renderer can handle bidirectional text, ligatures, and colored glyphs.
  * Speed. The new text renderer is normally about 50% faster than the OS-specific text rendering we previously used on mobile devices, and can be up to 10x faster on particular devices.
  * Asynchronous loading. `Text` elements now have an experimental `LoadAsync` property which enables loading of the text element on a background thread when set to `true`.

## JavaScript implementations
- Optimised passing Uno `byte[]`s to and from JavaScript when running on iOS 10 using newly available functionality in the JavaScriptCore framework. The speed of this operation now more closely matches our other JavaScript engines on iOS 10.
- Fixed bug in btoa, atob implementation.
- Fixed issue "Uncaught ReferenceError: setTimeout is not defined" that appeared in some cases.
- Fixed memory leak in V8 when using HTTP.

# FuseJS/Base64 module
- Exposed functions `encodeLatin1` and `decodeLatin1`.
- Added `decodeBuffer` and `encodeBuffer` functions to decode between ArrayBuffer and Base64

## FuseJS event system overhaul
- The FuseJS modules that use events (GeoLocation, InterApp, LocalNotifications, Push, and Lifecycle) have gotten a new event subscription system. These modules are now instances of a class called `EventEmitter`, which is based on the API of Node's `EventEmitter` class. Though the old way remains working, the recommended way to subscribe to events has changed from `Module.onSomeEvent = myHandler` to `Module.on('someEvent', myHandler)`. With the new event system there's no longer a risk of overwriting the handler that someone else set, and there are additionally several convenience methods like `once`, `observe`, and `promiseOf`. Check out the docs!

## NativeModule
- Removed SetModuleFunction from the NativeModule interface. Use Module.CreateExportsObject instead.


# 0.40

## Fixed bug where outdated event handlers would be called
- Fixed a bug where some event types (e.g. `<Activated>`) would fire the old version of an event handler when a page is navigated to multiple times.  This fixes several weird issues reported by multiple users, e.g. https://www.fusetools.com/community/forums/bug_reports/serious_observable_bug_in_025.

## Bindings
- `{Property }` bindings now supports automatic conversion (bindings) between weakly compatible types, such as `float` and `Size`.
- Added `{SnapshotProperty ...}` which is a read-once property binding that reads the value at rooting time but does not listen for changes in the property.
- Moved `PropertyBinding` and from `Fuse.Controls` to `Fuse.Reactive` (might break Uno code and cached code, remember `uno clean`)
- Fixed a crash when doing two-way data-bindings to enum values.

## Visual
- `Visual.ParentToLocal` has been replaced with `TryParentToLocal`. It's possible that this function can fail, even under common use, thus it's important callers detect that condition.
- `Visual.FirstChild<T>` now searches for the *first* child, not the last child as it previously did. If you depended on the old behavior, you can manually traverse the `Visual.Children` list backwards, and search for the child.

## Transition
- Introduced `<Transition>` allowing for fine-tuning transitions between pages in `Navigator`

## ExplicitTransformOrigin
- Introduced `Element.ExplicitTransformOrigin` that allows setting a location for the `TransformOrigin`

## Fonts
- Added `SystemFont` which is a subclass of `Font` that gets fonts from the target device so they don't have to be bundled with the app.
- iOS: Fixed an issue where iOS 10 apps would crash during font loading.

## Navigator and PageView
- Added the ability to use non-template pages to `Navigator`
- Added `PageView`, which is a `Navigator` without any standard transitions or page effects
- Added a JavaScript interface to the `NavigationControl` (base type of `Navigator` and `PageControl`). This adds the `gotoPath` and `seekToPath` functions.

## Grid
- Fixed a crash when data-binding to the Rows/Columns property of a grid.

## Shapes
- Android: Fixed issue where `<Cricle />` inside `<NativeViewHost />` could end up not displaying.

## Brush
- Fixed a null value exception when binding a value to `SolidBrush.Color`

## Video
- iOS: Fixed bug in Video where calculating rotation could yeild wrong rotation due to rounding error.

## ScrollView
- Added `RelativeScrollPosition` to `ScrollPositionChangedArgs`
- Added serialization of `value` (the scroll position) and `relativePosition` to JavaScript for `ScrollPositionChangedArgs`

## DropShadow
- Unsealed `DropShadow`, making it possible to create `ux:Class`es of `DropShadow`

## NativeViewHost
- iOS: Fixed issue where having a `<NativeViewHost />` inside a `<PageControl />` would not handle input events properly
- Implemented forwarding of `HitTestMode` to the native view for elements inside a `<NativeViewHost />`

## ImageFill
- Added `<ImageFill WrapMode="ClampToEdge" />` to restore old, clamped rendering of the texture. This is useful if you're just using an `ImageFill` to mask an image with a circle or something along those lines.
- Added support for `WhileBusy` and `WhileLoading` while using an `ImageFill` brush inside a `Shape`

## Tapped
- Changed `Tapped` to be an attached event, which means handlers can be created by doing `<Panel Tapped="{onTapped}" />` instead of `<Panel><Tapped><Callback Handler="{onTapped}"/></Tapped></Panel>`.

## Fuse.PushNotifications
- Android: Fixed a crash when receiving two notifications at the same time.


# 0.39

## ios 10
- Fix problem with using Promises resulting in Error: "Invalid private name '@undefined'"

## TextInput
- Fix Android/iOS issue where `<TextInput />` could be seen for 1 frame onscreen when it were supposed to be hidden or behind other visual elements.

## New `Instance` behavior
- Introduced `<Instance>`, which instantiates `ux:Templtes`. Equivalent to `<Each Count="1">`, but reads better in UX and doesn't expose `Count` or `Items`.
- Uno level: Extracted base class `Instantiator` from `Each`, which `Instance` also inherits.

## Android Notification Icon

Users of Local & Push notifications on Android can now specify the icon to be used for the notification. 
  This is done in the same fashion as the regular android icons. In your project's unoproj specify:

```
    {
        "Android": {
            "NotificationIcon": {
                "LDPI": "Icon-ldpi.png",
                "MDPI": "Icon-mdpi.png",
                "HDPI": "Icon-hdpi.png",
                "XHDPI": "Icon-xhdpi.png",
                "XXHDPI": "Icon-xxhdpi.png",
                "XXXHDPI": "Icon-xxxhdpi.png"
            }
        }
    }
```

The icon must adhere to the android style guides. In short it must be white on a transparent background, any solid color will be converted to white by the android build process. Fuse has no control over this and cannot stop it happening.

The behavior around default notification icon has also changed. Before we simply used the app icon. This meant that when the icon had color, the color was removed by android often resulting in an white square. With this change we will either:

- Use the `Android.NotificationIcon` as specified above. Or if that is not specified we...
- Use the `Android.Icons` setting from your unoproj. Or if that is not specified we...
- Use the default notification icon, which is a small white Fuse logo.

## Observable improvements
- Added `.subscribe(module)` which can be used to create a dummy subscription on observables for the lifetime of the given module. This is an alternative to adding the observable to `module.exports` or using `.onValueChanged` in cases where you want to access the observable's value in a callback.

## Layout info in JS
- The `Placed` event now provides metadata to its argument to let you know more about the layout of an element in JS: `.x`, `.y`, `.width` and `.height`. Usage:

	<JavaScript>
		function panel_placed(args) {
			args // contains information about the new size and position 
		}
	</JavaScript>
	...
	<Panel Placed="{panel_placed}"/>

## Pointer events in JS
- Added localX and localY to pointer events in the JS API. This is the coordinate in the local coordinate space of the element that the event occurred on.

## Video
- Added support for rotation thats defined in the metadata of the video source. Only supported on iOS, Android and OSX. Due to a limitation in the Windows implementation this wont be supported on Windows for a while.
- Fixed a crash on Android 4.3 and below while trying to read the video-orientation.

## Easing improvements
- Added `CubicBezierEasing` which allows you create custom easing curves with two control points. See docs for more info.
- Refactored `Easing` from an enum into a base class, to allow custom easing curves. (UX interface unchanged, Uno code should also be mostly unaffected).

## Router
- Added `router.modify` to the JavaScript interface. This function can be used to provide more routing options, such as "Replace" mode and "Bypass" transitions.
- Added `gotoRelative` and `pushRelative` functions. These allow relative changes in route without needing to specify the full absolute path.

## Shadow
- Fixed `<Shadow />` so it still draws the shadow-rectangle when the element's color contains zero-alpha.
- Fixed the Softness-parameter so it looks consistent across different display densities.
- `<Shadow />` elements now understand that they should draw a round shadow rather than a rectangular one if it's parent is a `<Circle />`

## Support for resources in triggers
- Triggers can now have resource nodes (marked with `ux:Key`) inside, and they will be added to the parent node when the node is active. This allows e.g. per-platform or conditional styling.

Example:

	<iOS>
		<Font File="foo-ios.ttf" ux:Key="DefaultFont" />
	</iOS>
	<Android>
		<Font File="foo-android.ttf" ux:Key="DefaultFont" />
	</Android>
	<Text Font="{Resource DefaultFont}" />

## Navigator
- A proper navigation interface is now implemented on `Navigator`. This allows `Page` bindings to work for the active navigator page, such as `{Page Title}`.

## Container
- Added `Container` panel which allows you to build custom containers where children are placed under a custom node deeper in the tree.

## Image
- Added native support for `Color` on `<Image />`es that are inside `<NativeViewHost />`
- Fix issue where `<Image />` inside `<NativeViewHost />` would be laid out wrong

## Native views
- Fixed issue where ZOrdering inside `<NativeViewHost />` did not behave properly

## Bindings
- Added one-way (read-only or write-only) binding types: `{ReadProperty prop}`, `{WriteProperty prop}`, `{Read data}` and `{Write data}` 

## TextInput
- Removed `ActionStyle` from `<TextView />`. This is a `<TextInput />` specific property and it did not have any effect on `<TextVIew />`
- Fixed iOS issue where AutoCorrect suggestions would not trigger value changed events if a `<TextInput />` lost focus when the return key is pressed.
- Fixed issue where assigning a string with newlines to a `<TextView TextWrapping="Wrap" />` would fail to wrap the text.
- Fixed iOS issue where `ValueChanged` events did not fire if text where autocorrected when a `<TextView />` lost focus.

## ImageFill
- `<ImageFills />` now repeat the texture if a `StretchMode` like `PixelPrecise` or `PointPrecise` is used.

## Animation
- Fixed issue where animating `TextColor` did not presever the right init value


# 0.38

## Async texture loading
- Fixed issue where textures could become corrupt if uploaded async on Nvidia Tegra K1 class gpus. 

## Navigator
- To avoid problems with default routes and unintentional parameter differences, several default and empty-like parameters are now considered the same in `Navigator`. These are Uno null and empty string as well as JS null, empty object, and empty string. If these change only a "minor" page change is activated, which will cause an "onParameterChanged" handler to be called, but does not invoke animation by default.

## GraphicsView
- Fixed issue where using a `<GraphicsView />` inside `<GraphicsView />` and using it on desktop would crash the app

## Fuse.Scripting.Json
- Fixed issue where newline characters would not be escaped correctly when using `Json.Stringify` from Uno.

## WhileVisibleInScrollView
- Added the `WhileVisibleInScrollView` trigger that is active when an element is positioned in, or near to, the visible area of a ScrollView.

## Video
- Fixed null ref that could trigger if databinding `Progress` on `<Video />` to JavaScript

## Rooting
- Fixed an ordering issue with triggers and adding children. This was a hard to get defect that resulted in some trigger actions, such as in Navigator, not being activated correctly when the child is first added.

## Route validation
- Router will now give error if functions or observables are passed as route parameters (instead of silently failing). Route parameters must be serializeable as they are stored between refreshes in preview.

## Triggers
- Unsealed lots of `Trigger` classes making it possible to create useful `ux:Class`es of them.

## JavaScript cleanup
- Cleaner debugging: Reduced the amount of duplicate utility scripts compiled by the JS context, showing up in some JS debuggers (e.g. Safari).

## FileSystem
- Make `Fuse.FileSystem.Nothing`, `Fuse.FileSystem.FileSystemOperations`, `Fuse.FileSystem.BclFileInfo` and `Fuse.FileSystem.BclFileAttributes` internal, as they were marked as public by mistake.

## TextInput
- Fixed bug where an unfocused `<TextInput />` would not render RTL text correctly

## TextInput - BREAKING CHANGE
- Removed `PlaceholderText` and `PlaceholderColor` from `<TextView />`. These properties did not belong on `<TextView />` in the first place and was never properly implemented across platforms. Semantically `<TextView />` is just a viewer and editor for large amounts of text. If you need a placeholder it should be implemnted in UX
- Check out this example for how to implement a placeholder text for  `<TextView />`
```
	<TextView>
		<WhileString Test="IsEmpty">
			<Text TextWrapping="Wrap">My Placeholder</Text>
		</WhileString>
	</TextView>
```

## ImageTools
- Fix getImageFromBase64 on Android

## Effects
- Effects are now `Node`s, and can as a result be contained inside triggers.
- `Element.Effects` is no longer accessible. The new way of adding effects, is to add them to `Element.Children`, like other `Node`s.
- `Element.HasEffects`, `Element.HasActiveEffects` and `HasCompositionEffect` are no longer accessible. These were only meant as helpers for the implementation of `Element`, and shouldn't be needed elsewhere.

## Fuse.Controls.Video
- Implemented support for `Volume` in `<Video />` on OSX preview

## TextInput
- Fixed bug where the SoftKeyboard would not appear on screen when `<TextInput />` gets focused while in Landscape


# 0.37

## PushNotification
- Fixed marshalling of GCM push notifications, caused by change in protocol

## GeoLocation
- Fixed issue where location fetch requests on Android would run on the wrong thread

## Observable improvements
- Added `.addAll()`, `.insertAll()` and `.removeRange()` for faster list manipulation
- Fixed bugs in `.where()` and `.count()` dealing incorrectly with some operations
- `.where()` and `.count()` now supports objects as filters, e.g. `list.where({id: 4})`
- Added `.any( [criteria] )` which returns an observable boolean of whether the observable contains an object that meets the criteria.
- Added `.first( [criteria] )` and `.last( [criteria] )` which returns an observable of the first/last item that meets the criteria, or simply the first/last element if the criteria is omited.
- Added `.identity()`, `.pick()` and `.flatMap()`

## New `Observable.inner()` superpowers to ease two-way bindings on `ux:Property`
- On observables returned by `.inner()`: support for `.twoWayMap()` to ease construction of components with two-way bindable properties. For example usage, see https://github.com/Duckers/FusePlayground/tree/master/Components/DateEditor 
- On observables returned by `.inner()`: support for `.setInnerValue()` which sets the value of the inner observable without sending a message back to the observable returned by `.inner()`. When creating a component with a two-way bindable property, this should be used to notify users of the component that a property has been changed from within the component, typically driven by user interaction.
- Fixed initial value race condition in implicit observables for `ux:Property` causing unpredictable behavior
- BREAKING CHANGE: An `ux:Property` of a class type (e.g. `object` or `Brush`) with value `null` in Uno will now produce an empty observable `Observable()` instead of `Observable(null)` in JavaScript. This prevents a lot of annoying scenarios where e.g. `map()` will unexpectedly map `null` instead of a real value (often leading to crash). When the Uno side is `null`, `obs.value` will now be `undefined` (as the observable is empty, `length=0`). This might have backwards incompatible side effects if you relied on `null` being set.

## New ScrollView features
- Added `Scrolled` and `WhileScrolled` triggers which respond to scrolling within a region of the ScrollView. These provide more flexibility e.g. for dynamically loading more data in an infinite feed (compared to `WhileScrollable`).
- Visible elements are now kept in view when the layout of the ScrollView changes, e.g. when adding new items to a feed. Use `LayoutMode="PreserveScrollPosition"` to get the old behavior.
- Added `LayoutRole="Placeholder"` to create items that are part of a ScrollView or Navigation's layout but not a logical item (like page, or scroll anchor)

## LayoutParams
- `DeriveClone` renamed `CloneAndDerive` and `TrueClone` renamed `Clone` to help avoid confusion about what they do.

## LinearRangeBehavior
- Added `LinearRangeBehavior.Orientation` to allow vertical range controls

## WhileNavigating
- `WhileNavigating` changed to a `WhileTrigger` to add `Invert` functionality
- Fixed issue so `WhileNavigating` now finds ancestor navigation

## Fuse.Maps
- Adds `IconFile` attribute to `MapMarker`, letting you specify a file asset to replace the marker icon graphic.
- Adds `IconAnchorX` and `IconAnchorY` attributes to `MapMarker`, being normalized coordinates from 0,0 to 1,1 determining the point on the icon graphic where it rests on the map. This defaults to 0.5, 0.5, being centered.
- Fix issue that caused a crash on iOS when used together with FuseJS/GeoLocation package

## GeoLocation
- Improved the iOS implementation of GeoLocation. The most significant changes are that `getLocation` now respects its timeout parameter, and that multiple concurrent calls to `getLocation` are handled gracefully.

## Selection
- Added the Selection API, comprising `Selection`, `WhileSelected`, `ToggleSelection`, `Selectable`, `Selected`, and `Deselected`

## Each/Match/Deferred
- Fixed some issues to ensure the resulting children order matches the logical UX order of `Each` `Match` and `Deferred`. This affects code where these triggers are used directly inside each other without an intervening `Panel` (adding that `Panel` was the previous workaround).
- Fixed an issue where the content in an `Deferred` was not removed while unrootign the `Deferred`

## Select/With
- The previous reactive `Select` trigger has been renamed `With` to better reflect what it does and not cause confusion with the selection API.

## WhileString
- Added `WhileString`, a `WhileTrigger` that tests conditions on a string value.

## V8
- Optimise string handling by avoiding needless conversions back and forth to UTF-8.

## Native views
- Implement `<Image Url="..." />` support for images inside `<NativeViewHost />`

## Fuse.Reactive
- Fixed a crash due to unhandled types passed to the JavaScript VM.
- Fixed a crash while trying to re-bind data-bindings on unrooted nodes.
- Fixed a bug where databinding to outer data contexts often failed due to a race-condition.

## FileSystem
- Fix problem getting `dataDirectory` and `cacheDirectory` while running with `fuse preview`

## Fuse.Physics
- Moved declaration of attached property `Friction` from `Fuse.Physics.Body` to `Fuse.Physics.BodyAttr`. No UX changes are required.

## Fuse.Elements
- Moved declaration of attached properties `LayoutMaster` and `ResetLayoutMaster` from `Fuse.Elements.LayoutMasterBoxSizing` to `Fuse.Elements.LayoutMasterAttr`. No UX changes are required.
- `Element.OnDraw` has slightly changed meaning. It used do draw both the element itself *and* it's children (which was implemented in the base-class). Now it just draws the element itself. Instead, we have a new method called `Element.DrawWithChildren` that will call `Element.OnDraw` and then draw the children. This was done to accomedate `Layer.Underlay`, which required the base-class to draw some things both before and after the element itself was drawn. If you want to avoid drawing the children under some circumstances, override this method instead of `Element.OnDraw`.

## Shadow
- Added a `Shadow`-tag that is a generally faster alternative to `DropShadow`. It works by approximating the background of a rectangle by applying a gradient on the distance field of a rectangle instead. This only works well for rectangles and panels, but has a `Mode`-property that can be set to `PerPixel` (instead of it's default, `Background`) to get the same effect as with `DropShadow`.

## Android.StatusBarConfig
- Fixed a bug, where setting IsVisible on Android.StatusBarConfig accidentally also had effect on iOS.
- Fixed Android issue where the `StatusBar` visibility would be reset whenever the softkeyboard is onscreen. The visibility is restored when the keyboard is dismissed

## Input Handling
- Fixed a crash due to a null-pointer reference while handling input-events

## AlternativeRoot
- The content of AlternativeRoot can now be any class that inherits from Node, not just a Visual.


# 0.36

Due to technical reasons, this release did not make it out into the wild.


# 0.35

## Observables
- Fix issue where the `this.Parameter` observable in a JS module would not behave properly when a `<Navigator />` reuses pages

## Example project
- Fix issue where page 2 would not react on touch input

## Image loading
- An issue in some older Android versions, where the OpenGL context would be leaked under som circumstances has been worked around. This problem manifested itself as images seemingly randomly being swapped.

## Image
- Fix crash when setting `Image.Source` to null when inside `NativeViewHost`

## Native integration
- Fix issue where onscreen keyboard could randomly appear when using `WebView` in `NativeViewHost`

## Stability fix
- BREAKING CHANGE: databindings no longer resolve to data(e.g. `<JavaScript />`) local to the node, only to parent inherited data. This solves common problem scenarios where you would get cyclic databindings leading to memleaks and crash. This means the following will not work anymore:
```
<Panel Width="{foo}">
	<JavaScript>
		module.exports.foo = 10;
	</JavaScript>
</Panel>
```
If you depend on this behavior it can be written as:
```
<Panel ux:Name="p">
	 <JavaScript>
                 module.exports.foo = 10;
         </JavaScript>
	 <Panel>
	 	<DataBinding Target="p.Width" Key="foo" />
	 </Panel>
</Panel>
```
## WebView
- Fixed issue where databinding on HTML.Source didn't compile

## V8
- Cleaned up how exceptions that cross the Uno-JavaScript boundary work. The exception on the JS now contains information about the Uno exception, and if the exception is not caught in JavaScript and rethrown in Uno, the exception contains both Uno and JavaScript stack traces.

## FileSystem
- Add new JS FileSystem module, that will eventually replace the Storage module.
- Fix problem getting `dataDirectory` and `cacheDirectory` while running with `fuse preview`

## Navigation
- Added trigger `Activated`, fires when a navigation page becomes active
- Added trigger `Deactivated`, fires when an active page becomes inactive
- Added event `INavigation.ActivePageChanged`


# 0.34

## Navigation Animations
- The navigation animations `ExitingAnimation`, `EnteringAnimation`, `ActivatingAnimation`, and `DeactivatingAnimation` now delay their animation start 1-frame. This avoids first frame setup costs from interfering with the animation. This does not apply to seeking page progress, like swiping, or standard navigation in a PageControl.

## FuseJS `require`
- Add support for the `require('./directory')` pattern when `directory/index.js` exists to support more node packages.

## Native views
- Fix issue where Circles with Strokes would not display correctly on iOS
- Fix issue where inputevent sometimes would not come through when tapping on native iOS and Android buttons

## Deferred
- Added `Deferred` to stagger node creation

## FuseJS.Environment
- Added `mobileOSVersion` property to inspect Android and iOS OS version at runtime

## TextInput
- Add support for `IsEnabled` for elements inside `<NativeViewHost />`


# 0.33.1

## TextInput
- Fix issue where the `ValueChanged` on `<TextInput />` would fire when the textinput lose focus on iOS

## Image async and WhileBusy

- during loading images will now mark their nodes (and ancestors) as busy
- use the `WhileBusy` to do something while loading
- file image sources can also be loaded asynchronously now (previosuly it was only synchronous). Using `MemoryPolicy="UnloadUnused"` will use the asynchronous loading. The default setting of `MemoryPolicy="PreloadRetain"` will still use synchronous loading, though it isn't really "preloading" anymore.

## Navigation

- `SwipeNavigate` now uses the parent of the gesture itself, not the navigation parent, to determine the swipe size. In most cases this shouldn't affect anything. If it does then place your `SwipeNavigate` inside the panel with the correct size, or set the `LengthNode` to the desired element.

## Shapes
- Add support for native LinearGradient in NativeViewHost on Android and iOS
- Add support for native Ellipse shape inside NativeViewHost on Android and iOS

## Native views
- Fix issue where Android views would not rotate around the correct point
- Fix issue where some native views would not forward input events to fuse on iOS
- Fix issue where transforms on iOS could end up being incorrect
- Fix issue where Circles with Strokes would not display correctly on Android
- Add support for `Opacity` for elements inside `<NativeViewHost />`
- Add support for `ClipToBounds` for elements inside `<NativeViewHost />`
- Fix issue where `<TextInput />` sometimes would not render correctly on older versions of iOS
- Fix issue where Circles with Strokes would not display correctly on iOS

## StatusBar
- Fix issue where setting a color on `<Android.StatusBarConfig Color="#..." />` would not work

## Fuse.Reactive:
- Fix an issue where the maximum call stack size was exceeded during the message-pump for Observables

## Image
- ResampleMode=Mipmap has been deprecated. This have effectively been the same as ResampleMode=Linear for a long time, and apps should use the latter instead. We now generate a warning if you use the former.

## Misc
- Fuse.CacheFramebuffer is not longer exposed as a part of the public API. It was never meant as a visible part of the product. If you're using this, you'll have to implement similar functionality on your own.


# 0.33

## Native views
- Fix issue where setting `Visibility` to `Collapsed` or `Hidden` would not affect native views

## Fuse.Camera and Fuse.CameraRoll 
- Correct captured image orientation to EXIF values if available on Android. This solves camera orientation issues on Samsung devices.

## Misc
- Animating `Text.Color` and `Stroke.Color` no longer generates run-time warning.
- Fixed a bug where mask-textures didn't align porperly with the element they were on, if the element itself was translucent but had non-translucent children.

## Node.findData() JavaScript method
- Added Node.findData(key) method which returns an observable of the data at key from the parent data context. Can be used to access inherited "global" data from pages/components.

## Data context improvements
- Added support for multiple data objects per node. This fixes problems/ambiguities/bugs related to e.g. having multiple `<JavaScript>` tags per node, `<JavaScript>` direclty on children of `<Each>`, `<Select>` etc.
- As a result, `Node.DataContext` no longer exist, because there might be more than one data-contexts. For code where there were only one data-context, you can use `Node.GetFirstData()` as a replacement. Otherwise, you can use `Node.GetLocalData` to get all data-contexts, to figure out which one you need.

## JS
- Fixed bug where bundled modules evaluated every save when required with "<moduleid>.js".
## onValueChanged subscriber lifetime cleanup
## Observable/parameter subscriber lifetime cleanup
- `Observable.onValueChanged(module, callback)` - now expects `module` as first argument to tie the subscription to the lifetime of the module. Omiting the argument will still work but is deprecated and will leak.
- `this.onParameterChanged(function(param) {..})` deprecated (leaky). Use the new `this.Parameter.onValueChanged(module, function(param) {..}) instead.

## Triggers inside Each
- Fixed data context bugs with triggers, Match/Case and StateGroup when used directly inside an Each tag.
- Uno: WhileValue<T> no longer implements IValue<T>, but WhileTrue/False implements IToggleable, which means `<Toggle />` still works on them.

## Text rendering

- Fixed a bug where text was being truncated/ellipsized on iOS when it shouldn't have been due to rounding errors.

## TextInput

- Worked around an issue where `TextInput` controls were slow to activate the first time it's done when debugging an app using Xcode.
## JavaScript improvements
- Added `module.dispose` feature. Use `module.dispose = function() { ...` to clean up resources, observable subscriptions etc. held by a `<JavaScript>` object. The function will be called when the `<JavaScript>` object is unrooted/removed from the app. 
- Cleaned up object lifetime bugs related to multiple `<JavaScript>` tags in the same `ux:Class`.

## Navigation

- Added `PageControl.ActiveIndex` and `VisualNavigation.ActiveIndex`. `ActiveIndex` is a two-way bindable property suitable for JavaScript to get and set the page, as well as respond to page changes.
- A `Router` may now be used within a UX tree already containing a `Router`. This ends the path chain for the current router and allows distinct navigation for components.
- `Navigator` gains the properties `Reuse` and `Retain` to control the lifetime of pages
- `NavigationControl.IsReusable` is deprecated. Use `Reuse` and `Retain` instead

## ScrollView

- the `ScrollView.PropertyChanged` event, and associated types, have been removed. Use the standard property changed system instead.
- `ScrollView` public properties now generate property changed events

## Transform

- Several fixes were made to how `Transform` dynamically updates when using a `RelativeTo` and `RelativeNode`
- The transform hierarchy has a new `RelativeTransform` layer from which some classes (`Scaling`, `Translation`) are now derived
- The `Transform.RelativeNode` property is no longer available in other transform classes. It was not used in those anyway, so it can be safely removed from your code.
- The `ITransformMode` has changed to be more generic in how it handles subscriptions. If you're derived from this you'll need to implement the new interface and manually subscribe to events.
- `IResizeMode` is no longer a `ITransformMode`. `Resize` subscribes to the `Placed` events of both the `Target` and `RelativeNode`

## Viewport

- `IViewport` split into `IViewport`, `IRenderViewport` and common base `ICommonViewport`. This better tracks the intent of each viewport and identifies where they are being used. This was done since most locations that needed these could not provide the full interface previously, nor could they even define the fields correctly. If one of the fields you need is missing then please contact Fuse support to help with migration.
- `Viewport` can now be used at an arbitrary location in the UX tree, not just as the root element
- `Viewport.Flatten` has been removed, use `Mode="RenderToTexture"` instead.
- Added `IViewport.WorldToLocalRay`
- `Visual.WindowToWorldRay` has been removed, use `Viewport.PointToWorldRay` instead
- `Visual.WindowToLocal` has been made non-virtual. As it can't reasonably be implemented by a derived class we assumed nobody has actually done this. Please contact Fuse support to help with migration if you did.
- `DefaultShading.Viewport` is renamed to `RenderViewport` to avoid name collisions.
- `Trackball` has a new default forward vector of `0,0,1` instead of `0,0,-1`. This accounts for a normalization of our 3D space. This can be modified with the `ForwardVector` property.

## Cycle

- Add `Cycle.FrequencyBack` to control speed when returning to rest state

## GeoLocation
- Fix spelling of property name `auhtorizationRequest` to `authorizationRequest`

## Launcher
- LaunchCall now works with telephone numbers containing spaces


# 0.32.12

# SolidColor Opacity
- `<SolidColor Opacity="..." />` now works when used on Shapes and Panels inside a NativeViewHost

# TextInput
- Fix an issue where toggeling `IsPassword` would make TextInput on iOS change font and its caret glitch
- Fix issue where `IsPassword="true"` would use the Android default monospace font. Meaning that `Font="..."` now works on Android password TextInputs
- Fix issue on desktop where Caret would jump when an empty TextInput got typed into
- Fix issue where databinding PlaceholderText to an observable could make iOS crash

# TextView
- Fix an issue where the background on iOS TextView would always be white

# Native UI
- Add support for `<Panel Background="..." />` and `<Panel Color="..." />` on elements inside a NativeViewHost
- Fix issue where Native views could "pop" for 1 frame as their transforms were not up to date

# Match
- `Match` now inserts its nodes just after itself in the parent. This maintains the intended order. Previously is added to the end of the children -- if you need to this then move the `Match` itself to the end of the children.

# HitTestMode
- Fix an issue where changing the `HitTestMode` did not update the hit test bounds

# Fuse.Reactive
- Event-binding now correcly converts arguments, to prevent issues with invalid conversions when triggering events.
- Fix an issue where errors during data-binding could result in an unandled exception


# 0.32.0

## Huge performance boosts in JavaScript data marshalling 
- Optimization: Rewrote the JS/Uno interop layer to avoid thread sync to read data from JS. Up to 50X speed improvement in cases with a lot of data being displayed. 
- Optimization: Rewrote the JavaScriptCore scripting implementation that is used on iOS to use the C interface instead of the Objective-C interface, which means that certain Uno-JS interoperations are much faster. Up to 10X speed improvement in data intense cases.
- To allow important optimizations, exported JS data contexts containing reference loops are no longer supported and will generate a run time error. This is unlikely to affect your app. If it does and you are unable to migrate, please contact support and we will help you out.

## RaiseUserEvent
- `RaiseUserEvent.Name` renamed `EventName` to match `OnUserEvent` and avoid the `Node.Name` conflict

## Native shapes
- Support for `Shape`, `Rectangle` and `Circle` inside `NativeViewHost` has been aded.

## Camera
- `Camera.takePicture` now throws an exception if passed negative width or height.

## Observable
- The `Observable.slice()` method has been added.

## Bugfixes
- `Blur` and `Desaturate` both triggered an issue in iPhone 6's OpenGL ES driver, that caused transparent areas to become black was fixed.
- Fixed crashes in `MapView` which occured when preview refreshed and async action tries to touch now missing object.
- Data bindings now reset to the original value when the node is unrooted. Prevents flickering of old data in some cases during navigation.
- Multi-touch works on iOS again.
- A bug where `NativeViewHost`s didn't always have a `NativeViewParent` was fixed.
- A bug where `WebView.Eval` silently dropped pending evaluations was fixed.
- fixed an issue with "object reference is null", often seen while using the `Router`
- fixed a layout/hittest problem with the children of `Viewport`
- fixed an error, that leads to the "Ooops" screen in Fuse, resulting from errors in the JavaScript thread during a refresh

## Other
- A warning about failed data-binding was removed, as it lead to spurious errors in valid use-cases.


# Old

## iOS
- Fix visual glitch in iOS keyboard when moving focus between TextInputs
- Use the same default color for Button as XCode uses for UIButton

## TextInput
- Fix bug in where the caret in TextInputs on Android would be at the front of the string instead of the end of the string when focused
- Implemented SelectionColor for TextInputs on Android

## LinearGraident
- Fix bug causing LinearGradient to not invalidate if any of its GradientStops are animated

## Fuse.Maps
- Made Fuse.Maps required on both iOS and Android (it used to be needed on Android only, an unnecessary bit of complexity), also moved all the code from Fuse.Controls.MapView to Fuse.Maps. This should not impact user code in _any way_ so might not be worth mentioning.
- Rewrote MapView on Android and iOS to use Foreign Code over bindings for improved stability and cohesion.

- PullToRelaod now creates default states for unspecified ones. If you previously didn't have a `Rest` state and were relying on `Pulling` being the default you'll have to set that to the `Rest` state now (it was a defect that another state accidentally became the first state).

## Push & Local Notifications
- Both now have clearAllNotifications and clearBadgeNumber methods

## Lifecycle Query State
- Added state property where you can get the current state of the app
- Also added the BACKGROUND, FOREGROUND & INTERACTIVE properties which are constant you can compare with the current state.

## New Fuse.Platform package
- Added Fuse.Platform.Lifecycle and Fuse.Platform.InterApp for hooking onto application events in Uno.

## JavaScript

- Added a flag to select the Duktape JavaScript engine when targeting C++. This is sometimes desirable because the V8 JavaScript engine that we use on Android adds a few megabytes to the generated APK size, but one should be aware that Duktape is slower than V8. Build with `-DUSE_DUKTAPE` to use it.

## Invalidation

- `Visual.InvalidateRenderBounds` made protected since it's a call made only internal to the class

## JS
- Add support for sending and receiving ArrayBuffers in XMLHttpRequest. (req.responseType = 'arraybuffer');

## FuseJS Lifecycle
- Remove `onTerminating` from the js lifecycle api

## Monster

- The base type of navigation classes, `Navigation` has been renamed `VisualNavigation` (as it's navigation of `Visual` objects). The generic and static navigation functions however remain in the `Navigation` class.
- `PageControl` derives from a  common base `NavigationControl` now and some enums have been renamed: `PageControlInactiveState` => `NavigationControlInactiveState`, `PageControlInteraction` -> `NavigationControlInteraction`, `PageControlTransition` -> `NavigationControlTransition`
- Navigation no longer sends per-page progress messages, instead only updating the Navigation object itself. This should not affect UX-level user code, only Uno code that might subscribe.
- `INavigation` gains some new functions. `PageProgressChanged` is now a `NavigationHandler`.

- The children of triggers will now be added to their parent just after the trigger itself. This means the order of the UX file is now preserved even as triggers turn on/off. Previously the children would always be added to the end. If you need to add to the end then place the trigger at the end of the parent.
- How triggers and animations work has been changed. This corrects a few defects and should be backwards compatible.*
- `Padding` on visuals/primitives is now applied differently to be more useful and consistent. The local visual does not honour the padding anymore, only the children.

	<Rectangle Color="#F00" Padding="5">
		<Rectangle Color="#00F"/>
		
Previously the red rectangle would not show since it was the same size as the child. Now it will show in the padding area since it ignores the padding for the local visual.

- `Change.MixOp` has a new default of `Offset` rather than `Weight`. This changes how values are combined in a `Change` animator, fixing a few issues with easings such as `BackInOut`. For properties targetted by only a single animator the change is otherwise not noticable, only for 2+ animators. To get the old behavior use `MixOp="Weight"`.
- If you `Change` a `Size` property, such as `Height`, `MinHeigth`, `Offset`, etc. you must set the value of the property explicitly and not rely on the default setting. Animations from the default to a particular value will either not do want you want or do nothing at all.

- `TriggerAnimationState` has been made internal (it already had an internal constructor)
- *`UpdateStage`  `Mixers` and `PostLayoutMixers` has been removed. The `Layout` stage is no longer exlucsivel layout, and includes all trigger updates. The `AddDeferredAction` function takes a priority to assist in sub-stage ordering.
- *Triggers should more universally use bypass mode during rooting. If you notice an animation that isn't playing when you desire, then use the `Bypass="Never"` mode, or ask for assistance on how to configure the effect you want.

- `ux:Generate="Factory"` is replaced with `ux:Generate="Template"` to be consistent with the new `ux:Template` feature.

- `Element.CalcRenderBounds` no longer includes the `ActualSize` of the element by default. If there is a background it will, otherwise the derived classes must provide their correct size (in addition to calling the base).

- Fuse.Controls.Number has been deprecated. Use a Text control instead with JavaScript formatting:

	<Panel ux:Class="Foo">
		<double ux:Property="Value" />
		<JavaScript>
			exports.DisplayValue = this.Value.map(function(x) {
				return "$ " + x;
			});
		</JavaScript>
		<Text Value="{DisplayValue}" />
	</Panel>

- `OnUserEvent.Name` is renamed to `OnUserEvent.EventName`. This is to avoid a conflict with the generic `Node.Name` that arises due to the Node/Trigger refactoring.

##

- `KeyframeInterpolation.CatmullRom` has been given the friendlier name `Smooth`. The old name is left an alias for now (it will be removed at some point).

## MapView
- Removed `ZoomMin` and `ZoomMax` properties
- Made iOS and Android maps respond to the same kind of zoom values (a factor between 2 and 21)
- Fixed issue where databinding on `MapMarker` properties would fail outside of `Each`

## TextInput
- Added support for `AutoCorrectHint` to control auto-correct on iOS and Android
- Added support for `AutoCapitalizationHint` to control auto-capitalization on iOS and Android

## ScrollView sizing change

As styles are being deprecated the manner in which the @ScrollView determines it's content alignment and size has changed. It should, in most cases, be identical to before.

The one exception is with minimum sizing. If you previously did not specify an Alignment, Height/Width, or MinHeight/Width the minimum width would be set to `100%` by default. this is no longer done. If you need this then add `MinHeight="100%"` to the content of the @ScrollView.

## Animation control for navigation and scrolling

- Removed `StructuredNavigation.EasingBack` and `DurationBack` as they have no equivalent in the new motion system.
- Deprecated `StructuredNavigation.Easing` and `Duration` as they are now ambiguous in the new system. In the interim they will be mapped to `Motion.GotoEasing` and `Motion.GotoDuration`, though the meaning is not exactly the same (use `GotoDurationExp='0'` on a `NavigationMotion` to get a flat duration as before). Refer to the full `NavigationMotion` type.

	<LinearNavigation>
		<NavigationMotion GotoEasing="SinusoidalInOut" GotoDuration="0.4" GotoDurationExp="0"/>
		
- Removed `SwipeNavigation.SwipeEnds` and `PageControl.SwipeEnds`, use a `NavigationMotion` with the `Overflow` property instead.

	<PageControl>
		<NavigationMotion Overflow="Clamp"/>
	
- The package `Experimental.Physics` has been removed: the API is still under too much flux to release, and the code has moved to a private package in Fuse.Motion (which exposes high-level interfaces where appropriate). If you were using some of this code in your project please contact us and can make the previous source available.
- Introducing the `Fuse.Motion` package for high level simulation and physics configuration/behaviour
- The option to set an `Attractor.Simulation` has been removed for now, as the simulations are private. Use the `SimulationType` parameter to configure the type.
- `Attractor.SimulationType` has been removed. Use the `Type` and `Unit` property instead.
- Deprecated `ScrollableGoto` in favour of `ScrollTo`. This is simply a name change -- the old name still works with a deprecation warning.

## Swipe navigation

- `PageControl.AllowedSwipeDirections` and `SwipeNavigate.AllowedDirections` have been added to control the allowed swiping direction
- `SwipeNavigate.SwipeDirection` is replaced with `SwipeNavigate.ForwardDirection` to clarify the direction you swipe to go "forward". This new property is actually the opposite of the previous one, so if you have `Left` you want `Right` now, `Up` becomes `Down`, and vice versa.
- `SnapTo`, `EndSeekArgs`, and `UpdateSeekArgs` and `ISeekable` have been made internal to `Fuse.Navigation`. These are an implementation detail that cannot be used publically.

## Fuse.Video
- Fixed preview crashbug on Android
- Fixed bug causing preview to be stuck on "Host loading project..."
- Fixed memoryleak in .Net on Windows
- Fixed bug causing preview to be very slow when using video

## Added LocalNotifications

Supported on iOS and Android

## Bug fixes
- Fixed a compilation error that appeared when using Xcode 7.3

## Resolution and density changes

- `PointDensity` => `PixelsPerPoint`
- `OSPointDensity` is deprecated, replaced with a `PixelsPerOSPoint` which is not the same actual value

## Scrolling

- `ScrollingAnimation.ScrollDirections` by default now matches the `ScrollView.AllowedScrollDirections` (instead of just being vertical). If `Both` are allowed then `Vertical` is used. You can still override as desired.
- `BringIntoView` and collapsing items should now be properly reflected in the scroll position
- Added `ScrollingAnimationRange.SnapMax`, similar to `SnapMin` except for the maximum end of the `ScrollView` snapping area
- `ScrollView` respects `SnapToPixels` better now (there were a few cases previously where it would not)

## Fuse.Video
- Fixed bug where Video would crash on certain devices (ex LG G2)

## ColumnLayout 

- `ColumnLayout` handles Max/Min layout constraints now correctly. If you notice a change in your layout look to the `MaxWidth/Height` property to verify that if it is what you want.

##

- `SwipeNavigation.SwipeAllow` and `PageControl.SwipeAllow` to limit the direction the user may swipe. Default is `Both`, but may be `Forward` or `Backward` to allow swiping in one direction only.

##

- `PageControl.HitTestMode` is now `LocalBoundsAndChildren` by default so that items without a background can be swiped. If there is some reason you don't want this just override `HitTestMode="LocalVisualAndChildren"` on the Pagecontrol to get the previous behaviour.

## ZOffset

- introduce `Node.ZOffset` to control layer zordering of children

## RangeAdapter

- A new `RangeAdapter` that allows finer control over playback of parts of animations

## MapView API changes
- The MapMarker Location property has been removed. Use Latitude and Longitude properties instead.

## JavaScript operations

- State transition with `StateGroup` and `State` can now be done in JavaScript
- Animation playback of a `Timeline` can now be controlled in JavaScript
- Limited scrolling in a `ScrollView` is available now in JavaScript
- `MapView` tilt, bearing, location, zoom and markers can now be controlled in JavaScript.
- `WebView` url and loading of html can now be controlled via JavaScript `goto(myUrl)` and `loadHtml(myUrl, myBaseUrl)`

## Changed how properties with units (%, px etc.) are implemented

- Removed StylePropertyWithUnit, instead introduced `Unit`, `Size` and `Size2` in the `Uno.UX` namespace.

All properties that support units (such as `Width`, `Height`, `Anchor`) are now of type `Size` or `Size2`, and can be set in Uno code like this:

	elm.Height = 100; // defaults to points, implicit cast from float and int to Size
	elm.Height = Size.Points(100); // does the same as the line above
	elm.Width = Size.Percent(30);
	elm.Anchor = Size2.Percent(50, 50); // sets Anchor="50%,50%"
	elm.Offset = new Size2(Size.Points(100), Size.Pixels(30)) // sets Offset="100,30px"

This means that `Change` now also supports units. The original and target value must have the same units.
	
	<Panel Width="50%" ux:Name="p1">
		<WhilePressed>
			<Change p1.Width="100%" Duration="1" />
		</WhilePressed>
	</Panel>

## Misc

- Added `Observable.toArray` method that returns a copy of the values array
- `Fuse.Scripting.Marshal` is available to convert from JS types for Uno callbacks
- Deleted obsolete modules: `FuseJS/Fetch` and `FuseJS/FetchJSON`. Use plain `fetch()` instead.

## Data bind bundled files

- Files in the project bundle can now be data-bound by file name string. Example:

	    <JavaScript>
            exports.imageData = "image.jpg";
        </JavaScript>
        <Image File="{imageData}" Width="200" Height="200"/>

Given that `image.jpg` is included in the `.unoproj` bundle:

	"image.jpg:Bundle",

The file can also be included by glob. The following line will include all jpg files in the project folder, recursively:
	
	"**.jpg:Bundle",

## Data binding fixes

- Fixed bug where DataToResource would not work if bound to an Observable

## TextInput.InputHint
- `TextInputHint.Number` has been renamed to the more accurate `TextInputHint.Integer`. `Number` is still available as a deprecated alias during the transitional period to be removed in a future release.
- `TextInputHint.Decimal` has been introduced to allow decimal point value input.

## IsEnabled and IsContextEnabled

- the `IsEnabled` property is now local to the node and does not reflect the state of parent nodes as it used to. To get the actual contextual enabled status of a node use `IsContextEnabled`.

## Android and iOS MapView

- Added Fuse.Controls.MapView for iOS and Android via the Fuse.Maps package


## Changes to Fuse.Node

- The Node.Update event is removed (legacy API). Instead add and remove actions directly to UpdateManager when the object in question is rooted.
- The Node.Added and Node.Removed events are removed (legacy API). Add/remove operations have no logical consequence, and nothing should ever need to happen in response. instead, care about Rooted/Unrooted semantics.
- The Node.OnAdded/OnRemoved has been removed, and hence rooting protocol has changed. If you relied on these methods, contact the Fuse crew on the Slack community for help to migrate.

## Bugfixes

- Fixed bug in FuseJS `Observable` implementation that caused some subscribers to receive outdated update messages.
- Fixed bug in observable propagation that would sometimes give wrong array data in the UI.
- Made all processing in FuseJS transaction-based, so the UI will never update to reflect a mid-transaction state.

## FuseJS
- Added module fuseJS/Bundle to read `:Bundle` file types. You can read string async using `read` or sync using `readSync`

## Improved require() function (FuseJS)

`require()` can now require script files directly from the bundle, without declaring them as `ux:Global`.

You can now require files relative to the current script, or relative to the project root like this:

	var foo = require("./foo"); // relative to this file
	var bar = require("/bar.js");  // relative to project root
	var bar = require("bar");  // relative to project root, or global module
	
The bundle is also properly simulated in `fuse preview`, so adding new script files can be done on the fly. Oh, and it now also deals with circular dependencies gracefully. Happy birthday!

## Improved UI/JS synchronization

In Fuse, JavaScript and UI runs on separate threads, so that JS workload will never affect the smoothness of animation of the native, slick animation that is going on in the UI. However, up until this version, there has been some problems with update latency and inconsistencies due to the UI updating piecewise, giving weird "glitch frames".

This is now all fixed. We rewrote how UI synchronizes with JavaScript state to make it faster, prettier and always consistent. You're welcome.

## PageControl

- `PageControl` uses a new mechanism to maintain it's children. `Page` is no longer special as all children are considered pages. The new approach allows nesting of `PageControl`.
- New `PageControl.InactiveState` to control the visibility/enabled status of inactive pages. By default they will now be collapse and disabled for efficiency reasons. To get the old visible/enabled behaviour set `InactiveState="Unchanged"`
- New `PageControl.Transition`
- New `PageControl.Interaction`


## Visuals

- Primitives, `Image`, `Shape`, and `TextControl`, should not have any child nodes. This is being deprecated and the ability will be removed. It can only be partially enforced at the UX level (unfortunately with a not-so-clean error message for now). These nodes need to be leaf nodes for optimization reasons.

A common previous scenario might have been to add a `Rectangle` to a `Text` node:

```
<Text Alignment="Center" Padding="5">
	<Rectangle Layer="Background" Color="0,1,1,1"/>
</Text>
```

This should now be done using a wrapping `Panel` instead:

```
<Panel Alignment="Center" Padding="5">
	<Text Alignment="Center" Padding="5"/>
	<Rectangle Layer="Background" Color="0,1,1,1"/>
</Panel>
```

- Shapes (Circle, Ellipse, Rectangle, Star, RegularPolygon, Path) are no longer implemented with visual children in Graphics mode. They are directly drawn in the semantic control type. This will not likely affect any user code.
- Padding has been fixed in some shapes. This will alter the positioning of shapes that have padding.
- `Node.InvalidateVisual` is no longer `virtual`, override the `OnInvalidateVisual` function instead. This gives Node better control over when it is called, and how to invalidate
- `Node.IsVisualInvalid` has been removed as the invalidation system is active (at time of invalidation), thus nothing should (or did) check that flag

## NativeWithFallback

- The `NativeWithFallback` theme is now only available if you include the `Fuse.BasicTheme` package (it's what implements the fallback).

## WebView fixes
- Fixed issue where Url could only be set via observable strings (!)

## AlternateRoot

- `AlternateRoot` was added to allow adding nodes to a parent other than where they currently are in the UX tree

## Scripting

- Fixed a bug where certain UX filenames (e.g. folders starting with 'u' on
  Windows) caused exceptions in `JavaScript` elements due to unescaped paths.
- UTF-8 in JavaScript on Windows DotNet builds should now work.

## Removed unused fonts from Fuse.BasicTheme

These fonts cannot be referenced withouth adding them as globals yourself:

- RobotoBlack
- RobotoBlackItalic
- RobotoBold
- RobotoBoldItalic
- RobotoItalic
- RobotoLightItalic
- RobotoMediumItalic
- RobotoThin
- RobotoThinItalic
- RobotoCondensedBold
- RobotoCondensedBoldItalic
- RobotoCondensedItalic
- RobotoCondensedLight
- RobotoCondensedLightItalic
- RobotoCondensedRegular

## Timeline & Pan/Zoom/Rotate gesture

- `Timeline` is now off by default at progress 0, use `OnAtZero="true"` to force it to be on at progress=0. This setting is actually uncommon, and should only be used if you're certain it is applicable (when the animators don't have a rest state)
- Added `ZoomGesture`, `RotateGesture`, `PanGesture` and `InteractiveTransform`
- Added `RelativeTo="Size"` to `Resize` allowing resizing to the size of another element
- `Pulse` should no longer be used on a `WhileValue` /`WhileTrue` trigger. Use a `Timeline` instead if you need `Pulse` funtionality
- New `PulseForward` that plays a `Timeline` to the end and then deactivates it
- New `PulseBackward` that plays a `Timeline` to from the end to the start
- New `ColumnLayout.ColumnSize` that allows a dynamic `ColumnCount` based on the availabe size
- `Attractor` now better works with 2-way bindable values (something else can modify the target value that is also used in an attractor)
- All interactions can now be cancelled, the `CancelGestures` action can be used to do this.
- A `Cancelled` argument is added to `Node.BeginInteraction`. Behaviours must support this is they support interaction.

## New Color Properties

All controls (panels, shapes, text etc.) as well as `Stroke` now have a general purpose `Color` property, which is of type `float4`. This property controls the main color of the object. For a `Panel` it corresponds to `Background`. For a `Shape`, it corresponds to `Fill`, etc.

The main benefit of this property (beyond just being a nicer and more consistent name), is that `Color` as it is a `float4` can be animated using `<Change something.Color=..`, while `Background`, `Fill` and `Brush` cannot (as they are brushes).

We reccommending changing all uses of `Background` and `Fill` to `Color` when you only want to assign a static color. All examples and docs are updated to reflect this.

## GraphicsView
- `Fuse.Controls.GraphicsView.Background` has been removed in favor of simply using Control.Color

## Circular layout and behaviour

- `Fuse.Controls.Graphics.LinearSliderBehavior` renamed to `Fuse.Gestures.LinearRangeBehavior` to make it more accessible.
- the `Node.PointDensity` shortcut to `Viewport.PointDensity` has been removed as it caused an unresolvable loop in the code. Just use `Viewport.PointDensity` as there should always be a viewport on rooted nodes.
- `CircleLayout` can be used to arrange children around a circle, or partial circle
- `RangeControl2D` is a 2d semantic range control (there is no standard visual implementation of this)
- `CircularRangeBehavior` can be used for range controls to create a circular, or arc, based control
- `Element.IsInteracting` moved to `Node.IsInteracting` to support general interactions on nodes
- `InteractionCompleted` indicates the user is done interacting with an element (counterpart to `WhileInteracting`)

- `ElasticForce.CreateRadians` renamed `CreateAngle`, `CreateDegrees` removed and the adapters `AngularAdapter` and `AdapterMultiplier` added. Avoid using these directly though, use only `DestinationSimulatorFactor.Create`.
- `DestinationSimulationType.ElasticForceRadians` changed to `DestinationSimulationType.ElasticForceAngle` This is to change the type into a flags type and be more generic.


## Aspect

- An `Aspect` property is added to `Element`. It only has meaning with `BoxSizing="FillAspect"`. This sizes the element based the avaialble size provided to it from its parent. The size of the content of this element is not considered int he sizing.
	<Panel Width="20%" Aspect="1" BoxSizing="FillAspect"/>
This creates a square panel that is 20% the width of its parent.
- `LayoutParams.Clone` is split into different functions. `TrueClone` does a deep copy of all parameters, it is unlikely this one will be used often. `DeriveClone` does a typical element derivation, in particular it clears the locally set values such as `ContainerSize`.
- `DockPanel` now understand % relative units for is children. Those will be relative to the entire container. This is a change from previously where such relative units would always result in 0. Note this also applies to the `Dock="Fill"` items (the default ones). So if you previously used that to size relative to the remaining space you will have to wrap that in a Panel first to establish the new relative basis.  For example:

```
<DockPanel>
	...
	<Panel Width="50%">...
```

Becomes

```
<DockPanel>
	<Panel><Panel Width="50%">...
```

## V8

- We now use V8 in OSX and Windows local preview builds, DotNet builds, CMake builds, and MSVC builds
- The V8 library has been updated to version 4.8.271.9
- Added a `-DDEBUG_V8` build flag which enables the V8 debugger. See the [debugging guide](https://www.fusetools.com/learn/guides/debugging) for more information on how to use it.

## WhileInteracting

- `WhileInteracting` is active for a `SwipeGesture` while the user is swiping
- `WhileInteracting` is active for a `ScrollView` while the user is scrolling
- `IsInteracting` moved up to `Element` from `Control`
- `Swipe.IsActiveChanged` is now a `ValueChangedHandler<bool>`. `SetValue` renamed to `SetIsActive`. 2-way data binding enabled.

## Timeline

- `Timeilne` will now use a backwards animation when playing backwards
- `TriggerAnimation.CrossFadeDuration` (via Trigger.CrossFadeDuration) allows changin the duration of the cross-fade between forward/backward animations on direction switches
- `Timeline` is now "active" at Progress=0. This allows animators to have an effect even at this progress -- on other triggers the animators are essentially removed when the Progress==0.
- `Timeline.PlayMode` added with the option of `Wrap` to loop the timeline
- `Timeline.InitialProgress` to set the progress at rooting time
- `Timeline.Progress` is now a two-way bindable value
- `Pulse.Target` is now an `IPulseTrigger` allowing more items to be pulsed, such as `Timeline`
- `Video.ValueChanged` is removed, use `Video.ProgressChanged`

- `Cycle` a few properties have been made internal that were not meant to be public `IsZeroCrossing` and `IsOneCrossing`
- `Cycle.ProgressOffset` allows specifying the offset instead of taking the auto-calculated one. This may result in jerky animations on starting/stopping a trigger.
- `Cycle.Easing` allows an easing funtion to be applied to the progress. This disables the auto-calculated `ProgressOffset` and may reuslt in jerky starting/stopping.

## Layout Sizing Changes

- `DefaultLayout` no longer does two-pass sizing, only the maximum size of the first pass will be used to report its size. The previous two-pass was not numerically stable (each pass could produce larger and larger results, thus making 2 passes no better than 1)
- `StackLayout` no longer does two-pass sizing by default. While there are scenarios where it can be required it doesn't come up often and it has a significant cost associated with it. If an element of your StackPanel (possibly the background) no longer has the correct size you can enable the two-pass mode with `Mode="TwoPass"`.
- In some situations if a `Width` and `Height` were specified on an element the Max/Min values would be ignored, thus allowing the element to violate those constraints. This has been fixed.

- `Node.GetMarginSize` has a new signature `float2 GetMarginSize(LayoutParams lp)`. The previous avilableSize is the `Size` property of that object, and the `HasX` and `HasY` property can be used to check for their existence.
- `Node.ArrangeMarginBox` has a new signature `float2 ArrangeMarginBox(float2 position, LayoutParams lp)` as does `OnArrangeMarginBox`. This matches the change made to `GetMarginSize`.
- The layout engine no longer does a second pass when enforcing Min/Max properties, it simply constrains the size. Elements that need to adapt based on the max/min must do so during the initial sizing request, as `Image` and `Text` now do. The `LayoutParams` has the maximum and minimum information inside it.
- `SizeFlags` is removed, the user of `LayoutParams` removes the need for it

Layout now also makes a couple of assumptions:
- SnapToPixels is expected to work only if all parent nodes/elements have this enabled as well.  (At the moment it may still work without, but this is expected to change)
- The arrangement of a node may not be dependent on its position, but only its size. So a 100x100 element has the exact same arrange at 50,75 as it does at 5,7. This is to support an optimal layout system of panels where the position may not be known before the size.

## DrawContext.Current

- `DrawContext.Current` has been removed. Calls to `draw` with `DefaultShading` must include a `DrawContext: dc` now.

## SwipeNavigate

- `LengthNode` to use the size of a particular element as the swipe length instead of the navigation's owner
- `MaxPages` option to limit how many pages can be swiped with a single gesture

## Android TextRenderer
- A crash-bug when the `Value` property was null has been fixed.

## Element caching
- An internal crash-bug in the `Element`-caching that occurred when the element-tree was changed has been fixed.

## LoadHtml HTML 
- `LoadHtml` now takes an `<HTML>` node for inline HTML like the `WebView` for consistency.

## Text/TextInput LineSpacing

- We now respect LineSpacing on Android and iOS

## Opacity threshold

- Elements with a low opacity now remain hittable, previously they would stop being hit targets. This change allows a way for invisible things to receive hits, which was previously not possible (as well as removing a suspicious behaviour). The `HitTestOpacityThreshold` has also been removed. To make an item non-hittable use one of the alternatives: `Visibility="Hidden"`, `HitTestMode="None"` or `IsEnabled="false"`. 

For example, if you had a a trigger like this:

```
<EnteringAnimation>
	<Change Myself.Opacity="0"/>
</EnteringAnimation>
```

And relied on it becoming unhittable, you must now explicitly disable it and/or make it truly invisible:

```
<EnteringAnimation>
	<Change Myself.Opacity="0"/>
	<Change Myself.Visibility="Hidden"/>
	<Change Myself.IsEnabled="false"/>
</EnteringAnimation>
```

Setting things invisible and disabled also enables some performance gain in the application.


## LimitHeight/Width

- `LimitHeight` and `LimitWidth` are now style properties of `Element` directly, not attached properties. If you referred to them with the `LimitBoxSizing` prefix drop that from the UX files. In Uno the style properties are inside `Element` now.
- The default unit of `LimitHeight` and `LimitWidth` is now `Points` to be consistent with other unit based notations. You must add a % to the value if this is what was expected `100%`.

## WhileWindowAspect
- Cleanup and add fallback in case a root viewport is not found.

## WhileContainsText

- `ContainingText` is a deprected name, use `WhileContainsText` instead
- `WhileContainsText` now works on any `IValue<string>`, such as the base `TextControl`, not just a `TextInput`

## Layout

- `BoxSizingMode.Shadow` renamed `BoxSizingMode.LayoutMaster` to be consistent with class. This does not affect any UX code.
- Setting `LayoutMaster` to null reverts to the standard box-sizing model for the element
- Several globals were moved from `LayoutAnimation` into `LayoutTransition` to allow reuse elsewhere. This should not require any UX change as the global names have not changed. Uno change will require using the other class name `LayoutAnimation.PositionLayoutChange` => `LayoutTransition.PositionLayoutChange`.
- `ITranslationMode`, `IScalingMode`, `IResizeMode` derive from `ITransformMode` now and have a `Flags` property. If you should happen to have one in your code you can simply return `TransformModeFlags.None`

- New `TransitionLayout` action
- New `TransformOriginOffset` for `Translation.RelativeTo`. Provides a distance, in local space, between the `TransformOrigin` of the source Node and the `RelativeNode`. It expects `Element` for both nodes (will use a 0,0 origin if not an element)
- New `PositionOffset` for `Translation.RelativeTo`. Provides a distance, in local space, between the position of the two nodes.
- New `SizeFactor` for `Scaling.RelativeTo". Provides the ratio in sizes between the two Element's. This allows scaling one element to be the size of another.

## iOS Text fixes
- Setting Text.TextWrapping=NoWrap Native theme will no longer lead to text-wrapping


## Android Video fixes
- Sending Android apps to the background will how pause/resume any playing Videos.
- Playing a video on Android while other music is playing on the device will now acquire audio focus and stop other audio.

## OnKeyPress and OnBackButton
- Added `OnKeyPress` trigger taking a Key value
- Added `OnBackButton` OnKeyPress extension with `BackButton` preset to capture Android back button event

## WhileWindowSize
- Added `WhileWindowSize` trigger which lets you gate on window dimensions (in points).
- Supports `GreaterThan`, `LessThan` and `EqualTo` float2's.
- `<WhileWindowSize GreaterThan="640,480" LessThan="1280,720">`

## Layout

- `StackPanel` and `StackLayout` now handle oversized content differently. It has a `ContentAlignment` parameter which decides how to align that content, and defaults to match the alignment of the panel itself. (Only alignment in same direction as the orientation of the panel is supported). 

This means the alignment of some old code could change if the content was too big for the containing panel. The old behaviour was equivalent to `ContentAlignment="Top"` or `ContentAlignment="Left"` (depending on `Orientation`).

The new defaults are considered the more correct behaviour and this is considered a bug fix.

- `Grid` and `GridLayout` have the same change as `StackLayout`, though it supports all non-default alignments for `ContentAlignment`.

- The `Layout` constructor and several of its functions are now internal. They were not intended to be public before as it is an internal mechanism. The high-level layout specification remains as-is (all UX code remains unaffected).
- removed unused `DrawCount` facility

## WhileCanGoBack and WhileCanGoForward

- Fixed the Context/NavigationContext inconsistency with other navigation triggers. To target navigation triggers, `NavigationContext` is the property to use now.

## WebView

- Added `Source` and `BaseUrl` attributes for loading html source via databinding in the context of a base url (use depends on platform though both android and ios webkit views use the same concept).
- Added `LoadHtml` Action for telling a webview to load html source from a string and a baseurl.
- Added `HTML` node for WebView letting you cdata inline html as such:
```
<WebView>
	<HTML>
		<![CDATA[
			<h1>Hello world</h1>
		]]>
	</HTML>
</WebView>
```

## DebugAction
- `DebugAction` no longer outputs time and frame by default in addition to its Message.
- `DebugAction` can contain certain debug nodes. For now these are `DebugProperty`, `DebugTime` and `DebugFrame`
- `DebugTime` outputs the current application time
- `DebugFrame` outputs the current total frame count
- `DebugProperty` takes a `Tag` string identifier and a `Value` property string (like `Change` and `Set`) and prints that current value prefixed with the Tag
- A `DebugAction` without a `Message` only prints its child debug nodes if any.


## TextEdit

- the namespace `Fuse.Controls.TextEdit` is renamed `Fuse.Controls.FallbackTextEdit` to avoid collision and be clearer as to its purpose
- `TextInput` is now derived from `TextEdit` 
- `TextEdit` is introduced as an unstyled text input type. Most things (ex. triggers) that accepted a `TextInput` before now accept a `TextEdit`.

##

- The setter `HierarchicalNavigation.ReuseExistingNode` now correctly uses the provided value (previously it just assigned false)
- Some parts of the animation system have been marked internal; they were incorrectly marked as public before. They cannot be supported in the manner they were exposed. It's unlikely to impact any user code.
- `TriggerAnimation.GetTotalDuration` renamed `TriggerAnimation.GetAnimatorsDuration` to avoid conflict/confusion with what it does and a new time scaling feature

## 

- `LimitBoxSizingData` has been removed. The properties `LimitWidth` and `LimitHeight` can now be placed directly on the element. Units use the usual syntax: `<Panel LimitWidth="100%"/>`
- `Cycle` gains the `Waveform` option. Of particular interest is `Sawtooth` which animates in one direction in a linear fashion

## More Layout animations

- `Transform` now has an internal constructor. User classes are not supported as it's important internally to have a controlled list.
- `INavigation.ActivePage` added to return the currently active page. This fixes some issues using DirectionNavigation and PageBinding.
- `LayoutChanged` has been removed, leaving only `Placed`. It also does not contain any previous world information, as it was not possible to derive in a consistent fashion. An interested listener must use `Preplacement` instead, but generally this is all part of an internal mechanism that should not be used in user code.

## Layout animations

- `LayoutArgs.PositionChange` is renamed to `WorldPositionChange` and gains `OldPosition` and `NewPosition`
- `LayoutAnimation.GetPositionChange` has been made internal (it should not have been exposed before)
- `RelativeTo="LayoutChange"` should no longer be used and will be removed. Use instead the specific `WorldPositionChange` or `SizeChange` depending on which animator
- `PositionChange` is also added as a `RelativeTo` option, but refers specifically to the position within the parent (non-global changes)
- a new `Released` trigger that pulses when a pointer is released in the node (without capture or previous down event)
- `WhilePressed.Capture` allows a `false` option (default `true`) to not capture the mouse to track the trigger. It will be active so long as the pointer is within the element and pressed.

## TextInput placeholder

- TextInput now has PlaceholderText and PlaceholderColor properties, to show descriptive text in these while empty.

## MaxWidth/Height change

- The implied 100% MaxWidth/Height is no longer implied if a corresponding Width/Height parameter is specified. This means that an element with a `Width` parameter is no longer constrianed to its parent width by default, and a one with a `Height` parameter is not constraint to the parent height by default. This affects only a small fraction of layouts, resulting in larger elements. If you need the old behaviour on an element just add back in the explicit MaxWidth/Height property:

	`<Panel ... MaxWidth="100%" MaxHeight="100%">`
	

## WhilePaused, WhilePlaying and WhileCompleted triggers

- Added WhilePaused, WhilePlaying and WhileCompleted triggers, these can be used in any media playback element in fuse. Currently only Video

## Fuse.Video

- Added support for video playback on mobile exporttargets. Video can be played from file or network stream, supported formats are limited to the formats the specific device or os you are building for. [Android supported formats](http://developer.android.com/guide/appendix/media-formats.html) [iOS supported formats (found under player.movie)](https://developer.apple.com/library/mac/documentation/Miscellaneous/Reference/UTIRef/Articles/System-DeclaredUniformTypeIdentifiers.html)

## LayoutMasterBoxSizing

- To avoid potential confusion with effects the `ShadowBoxSizing` has been renamed `LayoutMasterBoxSizing`. In particular, the `ShadowElement` property is not `LayoutMaster`.

## ButtonText

- `ButtonText` is no longer in the global namespace (that was an error), it is now `Fuse.BasicTheme.ButtonText` as it is theme specific. If you used `ButtonText` somewhere you need to replace that with `Fuse.BasicTheme.ButtonText`

## UpdateManager

- The UpdateManager has an `PostAction` now which collects actions to be run prior to primary update. The dispatch invoker now uses this mechanism to avoid mixing the actions with the deferred actions.


## TextInput Action

You can now react to the primary keyboard action on a `TextInput`. Use the `ActionTriggered` property to specify a callback or use `TextInputActionTriggered` trigger.

	<TextInput ActionStyle="Search" ActionTriggered="{goSearch}">
		<TextInputActionTriggered>
			<ReleaseFocus/>
		</TextInputActionTriggered>
	</TextInput>
	
The `ActionStyle` property selects what the standard action button on the keyboard displays.

## TextInput completness and polish

- Multiline textinput on iOS implemented
- Better integration of textinput on mobile export targets, native focus cooperates with fuse focus to request and dismiss the keyboard

## NativeViewHost

- A `NativeViewHost` is now required wiht the `Graphics` or `Basic` theme to create native only controls such as `WebView`. For example:

	<NativeViewHost>
		<WebView Url="https://fusetools.com"/>
	</NativeViewHost>
	
Previously a `WebView` would work directly in the graphics themes. This was not desired as we wished to make clear the special status of these controls. 
- `Fuse.iOS.Controls.WebView` and `Fuse.Android.Controls.WebView` should not be used anymore, and previos code using them will likely fail now. Use the above setup to get a native `WebView`.
- `NativeViewHost` no longer inherits any style from its parent nodes. It uses the platform basic style and does not cascade upwards. You will have to add styles to the Node to have them apply to items inside of it.

## Extended WebView API
- WhileLoading, PageBeginLoading and PageLoaded triggers
- GoBack, GoForward and Reload triggers for webview taking a WebView argument to point at a specific view.
- LoadURL trigger action for telling a webview to go to a certain url with WebView and Url args
- EvaluateJS trigger action for executing arbitrary javascript within a webview context and optionally passing the stringified json result of the evaluated JS to a FuseJS callback. 

## Android NativeTheme corrected transform origin
- Default origin on Android views is center while Fuse transforms are based on top/left. This should be corrected now.

## Android NativeTheme Text alignment

- A bug where changing the value of a `Text`-element did not cause the text to resize has been fixed.

## FuseJS `Observable.insertAt`

- `observable.insertAt(index, value)` inserts a value at a specific index in an Observable.

## V8

- We now use the V8 JavaScript engine on Android. This enables JavaScript debugging on Android and is faster than the previous JavaScript engine.

## FuseJS `Observable.map`

- The `map` function on `Observable`s now accepts a function with an optional index parameter, as in `observable.map(function (x, i) { return x + " has index " + i })`.

## LayoutChange

- `LayoutChange` in the `Move` and `Resize` animators now requires that `X` and `Y` (or `Vector`) are specified. It previously assumed those values were `1` which is a defect, and was not intended to work. The default is 0 meaning the transform will have no effect.
```
	<Move RelativeTo="LayoutChange"/>
	<Resize RelativeTo="LayoutChange"/>
```
Becomes:
```
	<Move RelativeTo="LayoutChange" Vector="1"/>
	<Resize RelativeTo="LayoutChange" Vector="1"/>
```
This is to facilitate values other than `1` during layout transitions (for example, to animate X and Y independently).
- `IResizeMode.GetSizeChange` has new parameters, expressed as a base size and delta instead of old and new size.


##

- `Node.IsRooted` has a new meaning now. It becomes `true` only after the `OnRooted` function is called on the Node. This is most likely what code meant when checking this status, thus no change is anticipated to be necessary.
- Rooting stages are now clearer and children will not be rooted until their parent is essentially finished rooting.

##

- `Fuse.iOS` has been restructured for clarity. Native views are now in the `Fuse.iOS.NativeViews` namespace and leaf implementations are in the `Fuse.iOS.Controls` packages, where the names match the Fuse control of the same name.

##

- `Uno.GraphicsContext` is deprecated and should no longer be used. Use only `DrawContext` to retain a consistent GL state.
- `DrawContext.ViewportPixelSize` renamed to `GLViewportPixelSize` to better reflect what it is -- as it is not the same as the IViewport.PixelSize in all situations. You should avoid using the `GLVuiewportPixelSize`, it usually isn't the value actually wanted.

##
- Fixed: multi-line text-input on iOS. Earlier, the multi-line flag was ignored on iOS.
- Fixed: custom fonts in simulator should now load correctly.

- `Circle` an angle of 0 now points to the right (not up) to coincide with the natural direction and screen coordinates. Subtract 90 from existing values to get the same result.

## New FuseJS Features
We have begun making new features available to JS, this is only the beginning of this functionality so expect a lot of growth here in the coming months.
- The `InterApp` module allows you you to receive and handle custom URIs from other apps and also to launch other apps using their custom uri.
- The `Lifecycle` module lets you listen your app's lifecycle events. These lifecycle events are normalized across platforms and behave well even on platforms like android which are known to have erroneous evnents)
- The `Maps` module lets you open the platform's maps app at a given location or initiate a search on the map.
- The `Phone` module lets you start a call to a given phone number
- The `Email` module lets you open the platform's mail app at the 'compose' screen populating the fields with js strings.

## X,Y, Offset

- `Element` gains an `X`, and `Y` property which replace the old `Offset` property. If `X` is specified it sets the default horizontal alignment to Left and then offsets from that alignment. If `Y` is specified it sets the default vertical alignment to Left and then offsets from that alignment.
- The `Offset` property still offets but no longer modifies the alignment, thus stretching can still be used. To migrate either replace `Offset` with `X` and `Y` or set `Alignment="TopLeft"`.

## Grid Columns and Rows

- Renamed properties on Grid and GridLayout: `ColumnData` -> `Columns` and `RowData` -> `Rows`. The old `Rows` and `Columns` (which are only used in Uno code) are now called `RowList` and `ColumnList` respectively.

To migrate, change:

	<Grid RowData="1*,2*" ColumnData="100px,auto">

To:

	<Grid Rows="1*,2*" Columns="100px,auto">

## Native

- An `<App>` without a theme tag implied a `Basic` theme previous, but now it implies an "empty" theme. Add `Theme="Basic"` to your App, and include the `Fuse.BasicTheme` package in your project to get the basic theme.
- `Fuse.Elements.ImageElement` removed. Use the high-level `Image` to wrap native/graphics images.
- The hit test for `Image` is now strictly within the visible image, not the empty area in the control, in cases where the image does not fill the control entirely
- `Fuse.Shapes` is no longer part of the standard namespaces. `Circle` and `Rectangle` are now controls in Fuse.Controls.
- `WhileSliding` has been replaced with the more generic `WhileInteracting`
- `ScrollViewer` renamed `ScrollView`.
- `ScrollView.Behavior` removed. You can use the `KeepFocusInView` and `UserScroll` properties directly. If you need a scroll view that doesn't have standard behaviour you'll have to create a style that doesn't add that behavior.
- `IScrollable` has been removed. A `Scroller` must be rooted inside a `ScrollView`.
- `BasicTheme` `Button` no longer sets the style of all text contained within, only the `ButtonText` has a style now. If you were using `Text` inside a button you can use `ButtonText` instead.
- Many of the basic controls are now derived from `Panel`, making it even more important you never style panel. If you need a custom panel type then create one with `<Panel ux:Class="MyPanel"/>` and apply a style to that panel.
- `Node.LayoutRole` made a style property of `Layout` since that is the only node in which it applies (used by Layout)
- `Fuse.LayoutRole` moved to `Fuse.Layouts.LayoutRole`
- `Control.VisualTree` has been removed. Several controls, like `ScrollView` derive now from `ContentControl` which exposes `Content`. This likely doesn't require any code change, but if you were using `VisualTree` in a custom control, you must now use `ContentControl` and the `Content` property.
- `Control.Overlays` has been removed. You can use `Layer="Overlay"` on a panel instead now (from which most controls are derived). A few controls, like `ScrollView` no longer have multiple children, and thus must be placed inside a `Panel` if you need an overlay or background.
- `Control.OnHitTestControlChildren` has been removed, just use `OnHitTestChildren`

## BottomBarBackground and StatusBarBackground renamed

BottomBarBackground and StatusBarBackground are now remove in favour of the more consistantly named BottomFrameBackground and TopFrameBackground. These have been available in uno for a while so if you are already using them then you dont have to worry.

API for both are exactly the same as before.

DOCUMENTATIOΝ PULL REQUEST: https://github.com/fusetools/docs/pull/47

## ScrollViewer renamed to ScrollView

- The ScrollViewer has been renamed to ScrollView.

## TextControl

- The property 'IsMultiline' has been removed. If the string has newlines in it, it is multiline.

## DelayBack

- The meaning of `DelayBack` and `DurationBack` has now changed. The delay is now measured from the end of the timeline, and is the delay prior to the transiton starting. The transition still takes `DurationBack` time, but does not start until after `DelayBack` time. This attempts to create a more understandable definition of the `...Back` properties.

- `ProgressAnimator` has been removed. The `TrackAnimator` should be used instead.

## Handle renamed to Name

### Docs update : https://github.com/fusetools/docs/pull/46

- The `Node.Handle` and `State.Handle` properties are renamed to `Node.Name` and `State.Name` respectively
- `ux:Name` now sets the `Name` automatically on `Node` and `State`, and vice versa. (the `ux:` prefix is therefore no longer strictly required for `Name` on `Node` and `State`)
- Script events that used to provide a `handle` property now provide a `name` property instead

Previously:

	<Page Handle="foo" />

Now:

	<Page ux:Name="foo" />

Or alternatively:

	<Page Name="foo" />


## Misc

## HitTest

- If you override a `HitTest...` function you must override the matching `HitTest...Bounds` function and produce an appropriate bounds, otherwise hit test clipping will prevent the node from getting events.
- `IViewport.PixelToWorldRay` is replaced with `IViewport.PointToWorldRay` since point space is more common. Divide by `PointDensity` to calculate in pixel space (not valid in all situations).
- Hit test clipping is now based on `HitTestBounds` and not the `RenderBounds` of controls. If you have a custom control that doesn't seem to get messages add a custom `HitTestLocalBounds` definition. Standard controls should all respond correctly.

##

- `Number.Format` now takes a shorter format string, for example: `F2` instead of `{0:F2}`
- `Effect.ExtendsRenderBounds` and `Effect.RenderBounds` removed and replace with `ModifyRenderBounds` to allow chaining and effects to clip the bounds (as Mask does)
- `RenderNode` now invalidates when children are added or removed and propagates layout to the children

## FuseJS
- Added Observable.refreshAll + documentation at https://github.com/fusetools/docs/pull/45
- Added NativEvent to be able to call events from Uno.
- Storage: Added deleteSync, writeSync and readSync.
- Fetch and FetchJson is deprecated, use the browser based fetch (lowercase f) API instead.
- Added optional parameter to NativeEvent to decide if events should be queued before the handler is set
- Added localStorage web api shim
- Added setInterval
- Added FuseJS/GeoLocation
- Added a FuseJS/HttpClient, this fixes a lot of bugs in XMLHttpRequest and fetch.
- Added FuseJS/Environment that got platform conditionals 

## PullToReload

- `PullToReload` trigger added to support common behaviour of pulling down on a scroller to reload the contents
- `ColumnLayout` added as a new layout type
- The `ScrollViewer` has had some adjustments in how it responds to resizing. The result should be smoother now than before.
- `ScrollViewer.SnapMinTransform` can now be set to false to disable any visual handling of the snap region at the top/left.

## Text properties

- The `FontSize`, `TextAlignment`, `TextColor`, and `Font` properties are no longer inherited properties and must be set specifically on the new `TextControl` or derived types (specifically `TextInput` or `Text`). If you used such a property on a non-TextControl before and need it to cascade to the children set it in a `Style` on that node instead.

Previously:
	<Panel FontSize="16">
		<Text/>

Could become:
	<Panel>
		<Text FontSize="16"/>

Or to affect all Text children:
	<Panel>
		<Style>
			<Text FontSize="16"/>
		</Style>



- `Text` and `TextEdit` derive from common `TextControl`. Shared properties moved into base class. `TextElement` and `TextEdit` must be embedded in one of these controls now (to acquire the new `ITextPropertyProvider` for rendering details)

# Layout in Node class

- `Panel` accepts `Node` as children, not just `Element`
- Some properties/functions moved from `Element` into `Node`: LayoutRole, ArrangeMarginBox, GetMarginSize, InvalidateLayout, IsMarginBoxDependent, BringIntoView
- `ArrangeMarginBox` requires a third parameter, the default was `SizeFlags.Both` before
- Some types moved from `Fuse.Elements` into `Fuse`: SizeFlags, LayoutRole, InvalidateLayoutReason, LayoutDependent
- `Element.ParentElement` has been removed as the parent may not be an element (case `Parent` to `Element` if you really need this, be aware of null)
- `Element.ElementRoot` has been removed as it is no longer clear what it means, and should not be used
- `BringIntoViewArgs.Element` replaced with `Node`
- `InvalidateVisualReason` removed as it wasn't provided consistently and wasn't used
- `Element.RenderNode` split into `RenderNodeWithEffects/WithoutEffects`. `RenderBounds` becomes a property on Node, as does `HitTestBounds`.
- `Element.Bounds` has been removed as it implied a feature that wasn't there. Use `new Rect(float2(0),ActualSize)` if you should actually need the local logical bounds of the control.

## ParentNode refactoring
- `Node.ParentNode` renamed to `Node.Parent`
- `INodeParent`, `IResourceParent` and `IWindow` removed. Accept a `Node` instead.
- `App` now suports behaviors (e.g. `<JavaScript>`) directly (added to hidden root node)

## -- previous release

- Added `BringIntoView` trigger action to match the `Element.BringIntoView` function
- PageBinding adds options `Default` and `AllowNull` to specifiy what happens if no resource is found

## TransformOrigin

- `TransformOrigin` enum removed, replaced with singletons in `TransformOrigins` implementing `ITransformOrigin`.
- New modes `HorizontalBoxCenter` and `VerticalBoxCenter` for 3D transforms
- `Rotation` now supports XYZ values, these are treated as Euler angles (see Quaternion.FromEulerAngles). Shortcuts to `DegreesX` `DegreesY` and `DegreesZ` are now provided. The previous `Degrees` remains and is equivalent to `DegreesZ`
- `Rotation.Vector` renamed `EulerAngle` to better reflect what it is and avoid confusion with rotation around a vector


## Cameras

- `IWindow` now derives from `IViewport`, most fields move to base
- `Frustum.PixelToWorldRay` has been removed. You must now use the `IViewport` interface `Node.Viewport` to get the world ray
- `DefaultShading.Camera` is replaced with `Viewport` and it expects a viewport (defaults to DrawContext.Viewport)
- `Perspective` removed from `IViewport` as it doesn't belong there. Wrap your app in a `Vieport` and define the `Perspective` property
- `ICamera` is now `IFrustum` as it better defines the purpose of those classes
- `OrthographicCamera` renamed `OrthographicFrustum`

## Visibility

- `Node.IsVisible` changes meaning: true if the node and all of its parents are visible (this is now a non-virtual function)
- `Node.IsLocalVisible` introduced to mean if the local node is marked as visible (this is a virtual function)
- `Node.IsVisibleChanged` event raised whenever `IsVisible` may have changed


## Layout Changes

- `InvaildateLayout` now takes a `InvalidateLayoutReason` parameter, but a suitable default has been provided
- `Element.IsLayoutInvalid` has been removed as it cannot provide meaningful information.
- `Element.OnResized` has been removed, subscribe to the `Placed` event instead
- `Element.OnPlaced` has been removed, subscribe to the `Placed` event instead
- `PlacedArgs` fields simplified. Use the `ActualXXX` element properties for current data.
- `ResizedArgs` removed, only `PlacedArgs` is used now
- `IActualSize` replaced with `IActualPlacement`
- `PlacedArgs` and `PlacedHandler` now in the `Fuse` namespace
- `INavigaionPanel.Placed` changed signature to match standard `Element.Placed(object sender, PlacedArgs args)`
- `INavigationPanel.ChildAdded/Removed` changed to `EventHandle<Node>`, with signature `(obejct sender, Node child)`

## Navigation naming

- Renamed `IPageProgress` to `INavigation`
- `INavigationContext` merged into `INavigation`
- `IPageProgress.Count` renamed `PageCount`, and `PageCountChanged` event
- `IPageProgress.Current` renamed `PageProgress` and `PageProgressChanged` event
- `PageIndicator.PageProgress` is now `Navigation`
- `StructuredNavigation.ProgressChanged` event removed, use `PageProgressChanged`
- `NavigationContext` property renamed `Navigation.Navigation`
- `{Page key}` binding will use the closer of `Navigation.Page` or the current page of `Navigation.Navigation`
- `CurrentPageBinding` behavior removed, use `Navigation.Page` or `Naviation.Navigation` property on element instead


##

Removing some items from the public API (weren't meant to be public)
- DiscreteSingleTrack
- DiscreteKeyframeTrack
- SplineTrack
- EasingTrack
- IMixerMaster
- Mixer

Rename `ProgressRange` to `ProgressAnimation` to be consistent.


## Shadow layout

- the `Element.IsLayoutInert` boolean has been replaced with a `LayoutRole` enum. Use `LayoutRole.Inert` to replicate the old `IsLayoutInert` true setting
- remove unused internal `Element.LayoutHappened`

## Attractor

- `CreatePixelFlat` factories renamed `CreatePoints`
- `CreateAngular` factories renamed `CreateRadians`
- `Attractor.SimulationType` allows specifying which simulation type to use
- `Attractor.MaxSpeed` is no longer available since not all simulation types support it
- `SmoothSnap.CreatePoints` parameters have been tweaked to be a bit slower (this affects EdgeNavigation)
- `Attractor.TimeMultiplier` can be used to increase or decrease the speed of the animation

## Navigation Changes

- `ITitleNode`, `TitleChanged`, and related title events have been removed. Instead the resource system should be used with a `CurrentPageBinding`:

```
<Panel>
	<CurrentPageBinding PageProgress="MyNavigation"/>

	<Text Value="{Page Title}"/>
</Panel>
```

- `IPage` has been removed as nothing used it or called its functions
- `NavigationContext` can now be set on any node and establishes the context for that tree
- `Navigation.TryFind` now returns an `INavigationContext`, not a `Navigation`
- `CanGoBack` trigger renamed `WhileCanGoBack`
- `Fuse.Controls.IPageProgress` moved to `Fuse.Navigation.IPageProgress`
- If the same element is added again to `HierarchicalNavigation` it will simply transition to that element now instead of pushing it on the top. This seems to better match the expected use of app navigation. To get the old behaviour set `ReuseExistingNode="false"` on the navigation.

- `TriggerAction.Perform` was made protected, it should not be called directly. Use the `PerformFromNode` function.
- A generic `TriggerAction.TargetNode` is available for all triggers now.

##

- `WhileBool` (WhileTrue/WhileFalse) now search their ancestors for a value node on rooting. If avilable they use that as the value instead of an explicit `Value`. Set `Value` to `true` or `false` explicitly to force a local value.
- The `While` is gone, use `WhileTrue` instead. Use the `Value` property instead of `On` to set it on/off.
- `Accordion1D` has been removed as it is not used (replaced by other physics simulations)
- Several changes were made to the internals of how sizing/positioning are handing in layout. This fixes some high-level defects with redrawing and layout. Other than those defects no other layout change is intended.
- Pointer gestures, like Tapped, Clicked, WhilePressed, etc. will only operate on the first pointer within an element (the first finger/button that clicks). Additional actions by other fingers/buttons will not trigger the gesture. This is a future-proofing step to ensure more complex gestures can be supported later, and also because this is typically what is intended.
- `WhilePressed` now deactivates when then pointer does not hit the underlying element, previously it would be activate so long as the mouse remeains pressed.
- `ScrollViewer.UserScroll` added which enables/disables user pointer control. This allows a ScrollViewer with only programmatic control. This is a shortcut to adding the `SuppressUserScroll` flag to Behaviors.

## PageBinding

- `Node.GetResource` replaced with `Node.TryGetResource` which returns a bool and takes an `out` object as the last parameter. This change is necessary since resources can legitmately be set to a null value.

## Triggers

- `CubicOut` had an error that returned a constant value, this has been fixed
- `Trigger.Start` and `Trigger.Stop` are no longer virtual (was not intended, could not work)


## Value

We've made several changes to unify the binding of values in controls. A variety of properties are now called `Value` and you need to change your code.

- `Switch.Toggled` => `Switch.Value`
- `WhileToggled` => `WhileTrue`,
- `WhileNotToggled` => `WhileFalse`
- `Text.Content` => `TextContent.Value`. Several related classes/methods also have `Content` => `Value` changed. You probably don't use them directly but will have to change the references if you do.
- `TextInput.Text` => `TextInput.Value`.  Several related classes/methods also have `Text` => `Value` changed. You probably don't use them directly but will have to change the references if you do.

Other changes:

- `IToggle` changed to `IValue<bool>` interface, `Toggled` is gone, use `Value`
- `IToggle.Condition` removed, used `Value`
- `RangeControl` / `Slider` now use a double value instead of a float, and implement `IValue<double>`
- `WhileSliding` added as trigger tied to `Slider`
- several more properties made stylable
- `WhileEdgeSwiped` renamed `EdgeSwipeAnimation` to follow the trigger naming conventions.

Also several internals have changed, but they shouldn't need any changes in high-level code.


## MemoryPolicy

- `Image.FilePreload` removed, use a `MemoryPolicy` instead. The default policy preload bundle files. To allow an image to be disposed use `MemoryPolicy="UnloadUnused"` on the `Image` or `ImageSource`.

## Disposables

- `IAutoDisposable` renamed `ISoftDisposable`
- All soft disposables are now disposed when the app goes into the background (all ImageSources)

## TextureFill changes

- Introducing `ImageFill` to replace `TextureFill`. Shares sizing modes with `Image`
- Remove `TextureFill`
- A change of alignment/stretching in texture filling -- the new modes in `ImageFill` are now correct
- `RendererContext.ElementSize` renamed `CanvasSize` to match Brush
- Brushes expect a `CanvasSize` to be drawn correctly
- `Texture` has been removed from `Fuse.Effects.Mask` use an `ImageSource` or the `File` property as a shortcut.

* Change in how Style works (https://github.com/fusetools/changeblog/wiki/Change-in-how-%60Style%60-works)<|MERGE_RESOLUTION|>--- conflicted
+++ resolved
@@ -1,69 +1,68 @@
 # Unreleased
 
-<<<<<<< HEAD
-## 1.1
-
-### 1.1.0
-
-#### ImageTools
+# 1.1
+
+## 1.1.0
+
+### ImageTools
 - Fixed bug in Android implementation that could result in errors due to prematurely recycled bitmaps
 
-#### FuseJS/Bundle
+### FuseJS/Bundle
 - Added `.list()` to fetch a list of all bundled files
 - Added `.readBuffer()` to read a bundle as an ArrayBuffer
 - Added `.extract()` to write a bundled file into a destination path
 
-#### Image
+### Image
 - A failed to load Image with a Url will now try again when the Url is used again in a new Image
 - Added `reload` and `retry` JavaScript functions on `Image` to allow reloading failed images.
 - Fixed infinite recursion bug that could happen if a MemoryPolicy is set on a MultiDensityImageSource
 
-#### ScrollingAnimation
+### ScrollingAnimation
 - Fixed issue where the animation could become out of sync if the properties on ScrollingAnimation were updated.
 
-#### macOS SIGILL problems
+### macOS SIGILL problems
 - Updated the bundled Freetype library on macOS to now (again) include both 32-bit and 64-bit symbols, which fixes an issue where .NET and preview builds would crash with a SIGILL at startup when running on older Mac models.
 - Updated the bundled libjpeg, libpng, Freetype, and SDL2 libaries for macOS to not use AVX instructions, since they are incompatible with the CPUs in some older Mac models. This fixes an issue with SIGILLs in native builds.
 
-#### Native
+### Native
 - Added feature toggle for implicit `GraphicsView`. If you are making an app using only Native UI disabling the implicit `GraphicsView` can increase performance. Disable the `GraphicsView` by defining `DISABLE_IMPLICIT_GRAPHICSVIEW` when building. For example `uno build -t=ios -DDISABLE_IMPLICIT_GRAPHICSVIEW`
 
-#### Gestures
+### Gestures
 - Fuse.Input.Gesture now only has an internal constructor. This means that external code can't instantiate it. But before, they already couldn't do so in a *meaningful* way, so this shouldn't really affect any applications.
 
-#### Native TextInput
+### Native TextInput
 - Fixed issue where focusing a `<TextInput />` or `<TextView />` by tapping it would not update the caret position accordingly. 
 
-#### Route Navigation Triggers
+### Route Navigation Triggers
 - `Activated`, `Deactivated`, `WhileActive`, `WhileInactve` have all been fixed when used inside nested navigation. Previously they would only consider the local navigation, not the entire tree. If the old behavior is still desired you can set the `Path="Local"` option on the navigation.
 - `Activated`, `Deactivated` have been fixed to only trigger when the navigation is again stable. If you'd instead like to trigger the moment the active page changes, which is closest to the previous undefined behavior, set `When="Immediate"`
 - The `NavigationPageProxy` use pattern has changed. `Rooted` is removed, `Unrooted` is now `Dispose`, and the constructor takes the parent argument. This encourages a safer use (avoiding leaks).
 
-#### MapView
+### MapView
 - Support MapMarker icon anchor X/Y/File properties when setting MapMarkers via JS
 - Added `<MapMarker Tapped="{myHandler}"/>` to retain the data context for each tapped marker.
 - Added `<MapView AllowScroll="false"/>` to disable the user panning and scrolling around.
 - Fixed a bug causing crashes on iPhone 5s devices when using `ShowMyLocation="true"`
 
-#### WebView
+### WebView
 - Added `<WebView ScrollEnabled="false"/>` to disable the user panning and scrolling around.
 
-#### Fuse.Box / Fuse.Ray
+### Fuse.Box / Fuse.Ray
 - Uno.Geometry.Box and Uno.Geometry.Ray has been replaced with Fuse.Box and Fuse.Ray.
 
-#### MemoryPolicy
+### MemoryPolicy
 - Added `QuickUnload` memory policy to keep data in memory for as short as possible.
 
-#### ImageTools
+### ImageTools
 - Added supported for encoding/decoding images to/from base64 on DotNet platforms, including Windows and Mac OS X.
 
-#### Bugfixes
+### Bugfixes
 - Fixes a bug where the app would crash if a databinding resolved to an incompatible type (e.g. binding a number property to a boolean value). (Marshal.TryConvertTo would throw exception instead of fail gracefully).
 
-#### Fuse.Controls.Video
+### Fuse.Controls.Video
 - Fixed a bug where HLS streams would become zero-sized on iOS.
 
-#### Expression functions
+### Expression functions
 - added `index` and `offsetIndex` as funtions to get the position of an element inside an `Each`
 - added functions `mod`, `even`, `odd`, and `alternate` to complement the index functions. These allow visually grouping elements on the screen based on their index.
 - added trigonometric math functions `sin`, `cos`, `tan`, `asin`, `acos`, `atan`, `atan2`, `radiansToDegrees`, `degreesToRadians`
@@ -71,10 +70,7 @@
 - added `lerp` function for linear interpolation between values
 
 
-## 1.0
-=======
 # 1.0
->>>>>>> 0250f1ba
 
 ## 1.0.4
 
