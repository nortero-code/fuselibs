# Unreleased

## TextView
- Fixed bug on Android where setting `TextWrapping="NoWrap"` would force the `TextView` to be single line. New behavior is to instead allow the view to scroll horizontally instead of automatically wrapping the text.

## MultiDensityImageSource
- Added native support, meaning it can be used by images inside a `NativeViewHost`.

<<<<<<< HEAD
=======
## Video
- Fixed bug in Video where playback actions, like `Play`, used before the video was initialized would end up getting swallowed.

>>>>>>> 4f8688f3
## Fuse.Reactive framework changes (Uno-level)
- These are breaking changes, but very unlikely to affect your app:
 * The `DataBinding`, `EventBinding` and `ExpressionBinding` class constructors no longer take a `NameTable` argument.
 * The `Name` and `This` expression classes has been removed. The UX compiler will now compile these as `Constant` expressions that contain the actual objects instead.
 * The `IContext` interface no longer contains the `NameTable` property.
 * The `Fuse.IRaw` interface removed (now internal to the `Fuse.Reactive.JavaScript` package). Had no practical public use.
 * The `Fuse.Reactive.ListMirror` class is no longer public. This was never intended to be public and has no practical public application.
 * Added detailed docs for many of the interfaces in the `Fuse.Reactive` namespace.
 * The `Fuse.Reactive.IWriteable` interface has changed (breaking!). The method signature is now `bool TrySetExclusive(object)` instead of `void SetExclusive(object)`. Unlikely to affect your code.
 * `IObservable` and `IObservableArray` no longer push their initial value on `Subscribe`.


# 1.3

## 1.3.0

### JavaScript: Optional explicit requrie() of UX symbols
- Symbols declared with `ux:Name`, `ux:Dependency` or `dep` are now also available to `require()` for `<JavaScript>` modules using the `ux:` prefix. This allows us to write code that plays nicer with transpilers and linters. Using require for names declared in UX is optional, but may make the code more readable and maintainable, e.g. `var router = require("ux:router")` over just using `router` with no declaration.

### Fuse.Drawing.Surface
- Fixed a problem where horizontal or vertical lines would not draw in the .NET backend.

### Attract
- Fixed an issue with `attract` not updating when using a data binding as the source value

### Fonts
- Fixed bug where the default font on Android could end up being null.

### ViewHandle
- Fixed issue where Images with Mask could end up not displaying. This happend due to unnecessary invalidation of the implicit native GraphicsView in the app root. This invalidation was introduced when the Surface API was implemented for native. Invalidation is now opt-in on ViewHandle

### Fuse.Drawing.Primitives
- Fixed issue where Circles could draw incorrect due to floating point precision
- Fixed issue where Rectangles could render incorreclty due to FP16 precision limitation.

### Navigation
- Added `Navigator.Pages` to bind the local history to an observable/model
- Added `PageControl.Pages` to bind the list of available pages to an observable/model
- Fixed the semantics of `PageControl.ActiveIndex` to work with dynamic pages. The output, getter, will only be updated when the navigation is intentionally changed to a new page. Previously it would always reflect the current page, which causes problem with dynamic pages. The variation between th desired target and actual target only lasts while the desired target is not yet rooted.
- Changed how `Router` maintains history. This resolves several minor issues, including local histories (though this isn't fully exposed yet). It's intended to be backwards compatible for all known use-cases.
- Changed `IRouterOutlet` and related types to be internal. This was not meant to be public as it's a private detail of the navigation system and could not be implemented correctly by users.
- Removed the `Navigator` `IsReusable` property. These were deprecated over a year ago. Use `Resuse="Any"` instead.
- Removed `PageControl.TransitionEasing` and `Pagecontrol.TransitionDuration`. These were deprecated over a year ago. Use a `NavigationMotion` object instead with `GotoEasing` and `GotoDuration` properties.
- Removed `PageIndicator.DotTemplate` and `PageIndicator.DotFactor`. These were deprecated over a year ago. Use a `ux:Tempate="Dot"` child instead.
- Removed `Navigation.PageData`. It was always meant to be internal and has no public use.
- Allowed `GoBack` and `WhileCanGoBack` on the router to properly interact with bound observable/model `PageHistory`

### ScriptClass
- Added ScriptPromise. This adds support for passing Promises between Uno and the scripting engine. Very useful when dealing with async stuff and JavaScript
- Added ScriptReadonlyProperty. This feature lets you expose readonly data in JavaScript. Useful for exposing constants for example

### WebView
Fixed issue where custom URI schemes were matched too greedily in URLs, making for erroneously intercepted URL requests.

### Delay Push Notification Registration on iOS

On iOS you can now put the following in your unoproj file:

```
    "iOS": {
        "PushNotifications": {
            "RegisterOnLaunch": false
        }
    },
```
which will stop push notifications registering (and potentially asking for permissions) on launch. Your must then call `register()` from JS when you wish to begin using push notifications. On android this option & register are silently ignored.

### Image
- Fixed issue where an `<Image />` could fail to display inside a `<NativeViewHost />` on iOS

### Each
- Fixed a bug where replacing the whole list of items with an empty list would not immediately remove the items from the UI.

### Router
- Added several features to allow navigation/routing from within UX, whereas previously JavaScript code was required.
- Added `ModifyRoute`, `GotoRoute` and `PushRoute` actions to replace `RouterModify`. These all have a `Path` property.
	<Each Items="{tags}">
		<Text Value="{tag}">
			<Clicked>
				<PushRoute Path=" 'list', 'tag' : ('id': {tag})"/>
			</Clicked>
		</Text>
	</Each>
- Added `gotoRoute`, `pushRoute`, and `modifyRoute` expression events which allow for simple navigation in event handlers.
	<Button Text="View Details" Clicked="gotoRoute( 'home', 'user' : ( 'id': {userId}) )"/>

### ScrollViewPager
- Added `ScrollViewPage` which simplifies the creation of infinite scrolling lists

### Ellipse
- Added missing hit testing from `Ellipse`. If you relied on there not being any hit testing on an ellipse add `HitTestMode="None"`

### Video
- Xamarin Mac was upgraded to support 64-bit executables on macOS.

### Triggers
- Fixed an issue where certain triggers would not skip their animation/actions as part of the Bypass phase. This will not likely affect many projects, but may resolve some spurious issues where animations did not bypass under certain conditions.
- Fixed an issue where `WhileVisibleInScrollView` did not respect the Bypass phase for element layout.
  * If you required this behaviour add `Bypass="None"` to the trigger -- in exceptional cases you can add `Bypass="ExceptLayout"` to get the precise previous behaviour, but it should not be required, and is only temporarily available for backwards compatibility.
- Several triggers were modified to properly look up the tree for a target node, whereas previously they may have only checked the immediate parent. The affected triggers are `BringIntoView`, `Show`,`Hide`,`Collapse`, `Toggle`, `TransitionState`, `Callback`, `CancelInteractions`, `Stop`, `Play`, `Resume`, `Pause`, `TransitionLayout`, `BringToFront`, `SendToBack`, `EvaluateJS`, `RaiseUserEvent`, `ScrollTo`. This should only change previous behavior if the action was previously configured incorrectly and did nothing or already found the wrong node. Many of the actions have a `Target` to target a specific node, or `TargetNode` to specify where the search begins.
- Changed/fixed `Trigger` to provide the trigger itself as the target node to a `TriggerAction`, previously it'd provide the parent of the trigger. The old behaviour was due to an old tree structure. This should have been updated a long time ago. This allows actions to reference the trigger in which they are contained. If you've created a custom Uno `TriggerAction` and need the old behaviour modify your `Perform(Node target)` to use `target.Parent`. Triggers should in general scan upwards from the target node.

### ScrollView
- Added minimal support to WhileVisibleInScrollView for changes in Element layout updating the status

### Fuse.Drawing.Surface
- Added support for the Surface API in native UI for iOS. Meaning that `Curve`, `VectorLayer` and charting will work inside a `NativeViewHost`.

### TextInput
- Fixed issue on Android causing text to align incorrectly if being scrolled and unfocused.

### WrapPanel
- Added possibility to use `RowAlignment` to align the elements in the major direction of the `WrapPanel` as well as in the minor.

### Optimizations
- Optimized UpdateManager dispatcher to deal better with high numbers of dispatches per frame (as when populating long lists).
- Optimized how ZOrder was computed which improves layout and tree initialization speed. Inlcudes a minor change on the `ITreeRenderer` interface, unlikely to affect your code.
- Optimized how bounding boxes are calculated (improves layout and rendering performance).
- Optimized how render bounds are compounded for larger lists.
- Several low-level optimizations that speeds up scenarios with long lists (e.g. scrollviews). Here are the Uno-level details:
 * Optimized the implementation of the `Visual.Children` collection to be an implicitly linked list. This avoids all memory allocation and shifting in connection with inserting and removing nodes from a parent, and ensures a `O(1)` cost for all child list manipulations.
 * Introduced new public API: `Node.NextSibling<T>()` and `Node.PreviousSibling<T>()`, which can be together with `Visual.FirstChild<T>()` and `Visual.LastChild<T>()`. The recommended way of iterating over the children of a `Visual` is now `for (var c = parent.FirstChild<Visual>(); c != null; c = c.NextSibling<Visual>())` where `Visual` can be replaced with the desired node type to visit.

### Marshalling
- Fuse.Scripting now knows about the JS `Date` type, allowing instances to be passed to/from Uno in the form of `Uno.DateTime` objects. This support extends to databinding, `NativeModule`s, `ScriptClass`s, and the `Context.Wrap/Unwrap` API.
- Binding an object that does not implement `IArray` to a property that expects `IArray` will now automatically convert the value to an array of length 1.

### UpdateManager changes (Uno-level)
- Breaking change: Several entrypoints on UpdateManager now take a `LayoutPriority` enum instead of `int` as the `priority` argument. Very unlikely to affect user code code.
- Fixed an issue where writes to `FuseJS/Observables` would not dispatch in the right order on the UI thread if interleaved with `ScriptClass` callbacks (slightly breaking behavior).


# 1.2

## 1.2.1

### Fuse.Elements
- Fixed an issue where the ElementBatcher ended up throwing an Exception complaining about the element not having a caching rect.


## 1.2.0

### Fuse.Text
- Fixed an issue where the combination of `-DUSE_HARFBUZZ`, `-DCOCOAPODS` *and* certain Pods (in particular Firebase.Database has been identified) caused an app to link to symbols that the AppStore disallows.

### Each
- Fixed an issue where removing an element would not actually remove the element

### Image
- Fixed issue where an `<Image />` could fail to display inside a `<NativeViewHost />` on iOS

### Router
- Added `findRouter` function making it easier to use a router in a page deep inside the UI
- Fixed and issue where relative paths and nested `Router` gave an error about unknown paths

### UX Expressions (Uno-level)
- Introduced support for variable arguments to UX functions - inherit from the `Fuse.Reactive.VarArgFunction` class.
- The classes `Vector2`, `Vector3` and `Vector4` in `Fuse.Reactive` are now removed and replaced with the general purpose, variable-argument version `Vector` instead. This ensures vectors of any length are treated the same way. This is backwards incompatible in the unlikely case of having used these classes explicitly from Uno code.
- Added support for name-value pair syntax: `name: value`. Can be used for JSON-like object notation and named arguments in custom functions. Any vector of name-value pairs is interpreted as an `IObject`, e.g. `{name: 'Joe', apples: 10}` is an object.

### Templates
- Added `Identity` and `IdentityKey` to `Each`. This allows created visuals to be reused when replaced with `replaceAt` or `replaceAll` in an Observable.
- Triggers may now use templates which will be instantiated and added to the parent when active (like a node child).
	<WhileActive>
		<Circle ux:Generate="Template" Color="#AFA" Width="50" Height="50" Alignment="BottomRight"/>
	</WhileActive>
- Added templates to `NodeGroup`, which can now be used in `Each.TemplateSource` and `Instance.TemplateSource`
- `Each`, using `TemplateSource`, will no longer respond to template changes after rooting. This was done to simplify the code, and to support alternate sources, and is a minor perf improvement. It's not likely to affect any code since it didn't work correctly, and there's no way in UX to modify templates after rooting.
- A memory leak was fixed by changing `Instantiator.TemplateSource` to a WeakReference. Only if you assigned this property a temporary value in Uno would this change impact your code.
- Clarified/fixed some issues with how `Each`/`Instances` handled default templates. Previously if no matching template was found all the specified templates, or a subset, might have erronously been used. Now, as was always intended, if you use `MatchKey` and wish to have a default template you must specifiy `ux:DefaultTemplate="true"` on the default template. You cannot have multiple fallback templates, just as you can have only one template of a particular name.
- If a `ux:DefaultTemplate="true"` is specified it will be the template that is used; the complete list of templates will not be used.

### Fuse.Share
- Fixed issue where using Fuse.Share would crash on iPad. Users must provide a position for spawn origin for the share popover. Check the Fuse.Share docs for more details.
- Made iOS implementation internal, this was never ment to be public in the first place

### Optimizations
- Optimized hit testing calculations. Improves scrolling in large scroll views with deep trees inside, among other things.
- Optimized redundant OpenGL rendertarget operations. Gives speedups on some platforms.
- Optimized invalidation strategy for transforms, to avoid subtree traversion. This improves performance generally when animating large subtrees (e.g. scrollviews).
- Backwards incompatible optimization change: The `protected virtual void Visual.OnInvalidateWorldTransform()` method was removed. The contract of this method was very expensive to implement as it had to be called on all nodes, just in case it was overridden somewhere. If you have custom Uno code relying on this method (unlikely), then please rewrite to explicitly subscribe to the `Visual.WorldTransformInvalidated` event instead, like so: Override `OnRooted` and do `WorldTransformInvalidated += OnInvalidateWorldTransform;`, Override `OnUnrooted` and to `WorldTransformInvalidated -= OnInvalidateWorldTransform;`, then rewrite `protected override void OnInvalidateWorldTransform()` to `void OnInvalidateWorldTransform(object sender, EventArgs args)`
- To improve rendering speed, Fuse no longer checks for OpenGL errors in release builds in some performance-critical code paths  
- Improved perceived ScrollView performance by preventing caching while pointers are pressed on them, avoiding inconsistent framerates.
- Fixed a bug which prevented elements like `Image` to use fast-track rendering in trivial cases with opacity (avoids render to texture).
- Optimized how bounding boxes are calculated (improves layout and rendering performance).

### Multitouch
- Fixed issue where during multitouch all input would stop if one finger was lifted.
- Added the option to opt-out of automatic handling of touch events when implementing a native view.

### Attract
- Added the `attract` feature, which was previously only in premiumlibs. This provides a much simpler syntax for animation than the `Attractor` behavior.

### Gesture
- The experimental `IGesture` interface has changed. 
  * The `Significance`, `Priority` and `PriotityAdjustment` have been merged into the single `GetPriority` function.
  * `OnCapture` is changed to `OnCaptureChanged` and provides the previous capture state 
- `Clicked`, `DoubleClicked`, `Tapped`, `DoubleTapped`, and `LongPressed` have been corrected to only detect the primary "first" pointer press. If you'd like to accept any pointer index add `PointerIndex="Any"` to the gesture.
    <Clicked PointerIndex="Any"/>
- `SwipeGesture`, `ScrollView`, `LinearRangeBehaviour` (`Slider`), `CircularRangeBehaviour`, `Clicked`, `Tapped`, `DoubleClicked`, `DoubleTapped`, `LongPressed`, `WhilePressed` all use the gesture system now. They have a `GesturePriority` property which can be used to adjust relative priorities -- though mostly the defaults should be fine.
- The `SwipeGesture.GesturePriority` default is changed from `High` to `Low`. This better fits with how the priorities should work together in a typical app and in general shouldn't affect any usual layouts. You can alter the priority with `GesturePriority="High"`

### Each Reuse
- Added `Reuse` to `Each` allowing the reuse of nodes
- Added `OnChildMoved` to `Visual`. Anything implementing `OnChildAdded` or `OnChildRemoved` will likely need to implement `OnChildMoved` as well. This happens when a child's position in `Children` list changes.
- Added `OnChildMovedWhileRooted` to `IParentObserver`

### UX Expression improvements
- Added `parameter(page)` function which returns the routing parameter of the page parsed as an JSON string.
- UX expressions now support arbitrary array lookups, e.g. `{someArray[index+3]}`. The same syntax can also be used with string keys, e.g `{someObject[someKey]}`. The lookup is fully reactive - both the collection and the key/index can change.

### JavaScript Dependency Injection
- Added support for injecting UX expressions into `<JavaScript>` tags using the `dep` XML namespace. See docs on `JavaScript.Dependencies` for details.

### WhileVisibleInScrollView
- Added `How` property to `WhileVisibleInScrollView` trigger that accepts values `Partial` (default) and `Full`. When set to `Full`, the trigger is only active when the whole element bounds are inside view.

## WebSocket
- Fixed connection problems on ios devices.


# 1.1

## 1.1.1

### Navigation
- Fixed an issue where `Activated` and `WhileActivated` within an `EdgeNavigator` did not correctly identify an active state
- Changed `EdgeNavigation` to return a page in `Active` when no side-panels are active

### Fuse.Share
- Fixed a crash in the iOS implementation for Fuse.Share that could happen on iPad.

### FuseJS
- Fixed a bug where disposing a JavaScript tag that has called the findData-method could lead to a crash.


## 1.1.0

### WhileActive
- Fixed a crash in the rooting of certain tree structures using any of the Navigation triggers such as `WhileActive`

### Fuse.ImageTools
- Fixed bug preventing handling of `KEEP_ASPECT` resize mode on Android when using ImageTools.resize 

### Fuse.Camera
- iOS: Fixed crash when using Fuse.Camera alongside `<iOS.StatusBarConfig IsVisible="false" />`

### Fuse.Launchers
- Fixed bug on iOS where URIs were incorrectly encoded, leading to some input with reserved URI-characters misbehaving.

### ImageTools
- Fixed bug in Android implementation that could result in errors due to prematurely recycled bitmaps

### FuseJS/Bundle
- Added `.list()` to fetch a list of all bundled files
- Added `.readBuffer()` to read a bundle as an ArrayBuffer
- Added `.extract()` to write a bundled file into a destination path

### Image
- A failed to load Image with a Url will now try again when the Url is used again in a new Image
- Added `reload` and `retry` JavaScript functions on `Image` to allow reloading failed images.
- Fixed infinite recursion bug that could happen if a MemoryPolicy is set on a MultiDensityImageSource

### ScrollingAnimation
- Fixed issue where the animation could become out of sync if the properties on ScrollingAnimation were updated.

### macOS SIGILL problems
- Updated the bundled Freetype library on macOS to now (again) include both 32-bit and 64-bit symbols, which fixes an issue where .NET and preview builds would crash with a SIGILL at startup when running on older Mac models.
- Updated the bundled libjpeg, libpng, Freetype, and SDL2 libaries for macOS to not use AVX instructions, since they are incompatible with the CPUs in some older Mac models. This fixes an issue with SIGILLs in native builds.

### Native
- Added feature toggle for implicit `GraphicsView`. If you are making an app using only Native UI disabling the implicit `GraphicsView` can increase performance. Disable the `GraphicsView` by defining `DISABLE_IMPLICIT_GRAPHICSVIEW` when building. For example `uno build -t=ios -DDISABLE_IMPLICIT_GRAPHICSVIEW`

### Gestures
- Fuse.Input.Gesture now only has an internal constructor. This means that external code can't instantiate it. But before, they already couldn't do so in a *meaningful* way, so this shouldn't really affect any applications.

### Native TextInput
- Fixed issue where focusing a `<TextInput />` or `<TextView />` by tapping it would not update the caret position accordingly. 

### Route Navigation Triggers
- `Activated`, `Deactivated`, `WhileActive`, `WhileInactve` have all been fixed when used inside nested navigation. Previously they would only consider the local navigation, not the entire tree. If the old behavior is still desired you can set the `Path="Local"` option on the navigation.
- `Activated`, `Deactivated` have been fixed to only trigger when the navigation is again stable. If you'd instead like to trigger the moment the active page changes, which is closest to the previous undefined behavior, set `When="Immediate"`
- The `NavigationPageProxy` use pattern has changed. `Rooted` is removed, `Unrooted` is now `Dispose`, and the constructor takes the parent argument. This encourages a safer use (avoiding leaks).

### MapView
- Support MapMarker icon anchor X/Y/File properties when setting MapMarkers via JS
- Added `<MapMarker Tapped="{myHandler}"/>` to retain the data context for each tapped marker.
- Added `<MapView AllowScroll="false"/>` to disable the user panning and scrolling around.
- Fixed a bug causing crashes on iPhone 5s devices when using `ShowMyLocation="true"`

### WebView
- Added `<WebView ScrollEnabled="false"/>` to disable the user panning and scrolling around.

### Fuse.Box / Fuse.Ray
- Uno.Geometry.Box and Uno.Geometry.Ray has been replaced with Fuse.Box and Fuse.Ray.

### MemoryPolicy
- Added `QuickUnload` memory policy to keep data in memory for as short as possible.

### ImageTools
- Added supported for encoding/decoding images to/from base64 on DotNet platforms, including Windows and Mac OS X.

### Bugfixes
- Fixes a bug where the app would crash if a databinding resolved to an incompatible type (e.g. binding a number property to a boolean value). (Marshal.TryConvertTo would throw exception instead of fail gracefully).

### Fuse.Controls.Video
- Fixed a bug where HLS streams would become zero-sized on iOS.

### Expression functions
- added `index` and `offsetIndex` as funtions to get the position of an element inside an `Each`
- added functions `mod`, `even`, `odd`, and `alternate` to complement the index functions. These allow visually grouping elements on the screen based on their index.
- added trigonometric math functions `sin`, `cos`, `tan`, `asin`, `acos`, `atan`, `atan2`, `radiansToDegrees`, `degreesToRadians`
- added math functions `abs`, `sqrt`, `ceil`, `floor`, `exp`, `exp2`, `fract`,`log`, `log2`, `sign`, `pow`, `round`, `trunc`, `clamp`
- added `lerp` function for linear interpolation between values


# 1.0

### FuseJS
- Fixed a bug where disposing a JavaScript tag that has called the findData-method could lead to a crash.

## 1.0.4

### GraphicsView
- Fixed issue where apps would not redraw when returning to Foreground

### ScrollView
- Fixed possible nullref in Scroller that could happen in certain cases while scrolling a ScrollView
- Fixed nullref in Scroll that could happen if there are any pending LostCapture callbacks after the Scroller is Unrooted

### Fuse.Elements
- Fixed an issue where the rendering of one element could bleed into the rendering of another element under some very specific circumstances.


## 1.0.3

### ColumnLayout
- Fixed an issue that would result in a broken layout if a `Sizing="Fill"` was used there wasn't enough space for one column.

### Bug in Container
- Fixed bug in Container which caused crash when the container had no subtree nodes. This caused the Fuse.MaterialDesign community package to stop working.

### Fuse.Controls.Video
- Fixed a bug where we would trigger errors on Android if a live-stream was seeked or paused.

### Experimental.TextureLoader
- Fixed an issue when loading images bigger than the maximum texture-size. Instead of failing, the image gets down-scaled so it fits.


## 1.0.2

This release only upgraded Uno.


## 1.0.1

### Fuse.Elements
- Fixed a bug where elements with many children and some of them were rotated, the rotated elements would appear in the wrong location.


## 1.0.0

### iOS
- Fix bug which could cause visual glitches the first time rotating from Portrait to Landscape

### Fuse.Reactive
- The interfaces `IObservable`, `ISubscriber` and `IObserver` are no longer public (affects any class that implements them). These were made accidentally public in Fuse 0.36. These need to be internal in order to allow behind-the scenes optimizations going forward.

### Bugfixes
- Fixes a bug (regression in 0.36) where functions could not be used as data context in event callbacks.
- Fixed a bug where strings like `"20%"` did not marshal correctly to `Size` when databound.
- Fixed a defect in expression functions `x,y,width,height`, they will not use the correct size if referring to an element that already has a layout

### Instance/Each/Deferred
- Changes to the items will not be collected and new items added once per frame. This avoids certain processing bottlenecks. This should not cause any backwards incompatibilties, though the option `Defer="Immediate"` is available to get the previous behavior.
- `Defer="Deferred"` on `Instance`/`Each` allows the deferred creation of nodes without the need for a `Deferred` node
- `Deferred` now has an implied priority based on the node depth. Items with equal `Priority` will now be ordered based on tree depth: deeper nodes come first.

### Page busy
- A `Page` will now be busy for the first frame (or two) after it is prepared. This will block the `Navigator` from starting the transition during those frames, which should improve first frame jerkyness. The `PrepareBusy` property can be set to `None` to disable this behaviour.

### Text edit controls
- Fixed the behaviour of placeholder text in the text renderer used when targeting desktop. The placeholder text is now always visible when there is no text in the text control, even when it has focus.

### GeoLocation
- The GeoLocation module no longer throws an exception if there are no listeners to the `"error"` event when there is an error.
- Fixed an omission that meant that the old way of listening to GeoLocation events (using `GeoLocation.onChanged = ...` instead of the recommended `EventEmitter` `GeoLocation.on("changed", ...)`) did not work.

### Stroke
- The `Stroke` will no longer emit property changed events for its Brush unless it is pinned. This is not anticipated to be an issue for any projects.

### Fuse.Version
- A new static Uno class has been introduced, called `Fuse.Version`. It contains fields for the major, minor and patch-version, as well as a string with the full version number.

### Native
- Add implementation for `android.view.TextureView` to better support multiple `<GraphicsView />`'s and `<NativeViewHost />`'s on Android. 

### Container
- In order to fix a memory leak in `Container` the pre-rooting structure was changed. Children of the container will not be children of the `Subtree` until rooted. It is not believed this will have any noticable effect; other features, like Trigger, also work this way.

### Gestures
- Extended the ability of gestures at multiple levels in the UI tree to cooperate, or take priority
- SwipeGesture now has priority over ScrollView, even if in an ancestor node
- Edge swipes have priority over directional swipes, regardless of the node they are in
- Removed `SwipeType.Continuous` as it did not work correctly and wouldn't fulfill the known use-case even if it did. Consider using `Auto` instead.
- Deprecated public access to the `Scroller` class. This is an internal class and should not be used. All functionality is accessible via `ScrollView`
- Added `SwipeGesture.GesturePriority` and `ScrollView.GesturePriority` to adjust priorities
- Fixed an issue where a higher level capture where preempt one lower in the UI tree

### Visual
- The `then` argument to `BeginRemoveChild` is now an `Action<Node>` to provide the node to the callback. Add an `Node child` argument to the callback function.

### ImageTools
- Changed the algorithm for creating new file names for temporary images. Previously this used a date format that caused problems when several images were created in sub-second intervals, breaking custom map marker icons, for instance.
- Fixed a memory leak that occured when resizing multiple images one after another.

### Vector drawing
A new vector drawing system has been added to Fuse. This allows drawing of curves, shapes, and simple vector images.
- Added `Curve` which allows drawing of lines and polygons. `CurvePoint` can be used to bind to JavaScript observables and servers as the basis for drawing line graphs
- Reintroduced `Path`, `Ellipse`, `Star` and `RegularPolygon`. These are all backed by the new vector system.
- Added several options to `Ellipse` to allow drawing wedges, like with `Circle`
- Added `Arc` for drawing the outside edge of an `Ellipse`
- Added elliptic arc support to `Path` to support more SVG path data
- Removed `FitMode.StrokeMaximum` and `FitMode.ShrinkToStroke` as they could not be reliably supported or behave in a reasonable fashion. To fit accounting for stroke use a wrapping panel with padding instead.
- Removed `Path.ScaleMode` as stroke scaling is not supported as it was before
- Remove the `Fuse.Drawing.Polygons` and `Fuse.Drawing.Paths` packages. Their functionality has been replaced by the new vector system
- `Fuse.Controls.FillRule` has moved to `Fuse.Drawing.FillRule`

### Default Fonts
- Added the following default-fonts, that can be used like so `<Text Font="Bold" FontSize="30">This is some bold text</Text>`:
  * `Thin`
  * `Light`
  * `Regular`
  * `Medium`
  * `Bold`
  * `ThinItalic`
  * `LightItalic`
  * `Italic`
  * `MediumItalic`
  * `BoldItalic`

### Fuse.Audio
- Due to a bug in Mono we have temporarily removed support for PlaySound in preview on OSX.

### MapView
- Fixed a bug causing crashes on iPhone 5s devices when using `ShowMyLocation="true"`

### ImageFill
- Fixed a bug where the `MemoryPolicy` given would not be correctly used.


## Old

See [the commit history for this file](https://github.com/fusetools/fuselibs-public/commits/master/CHANGELOG.md) for older entries.<|MERGE_RESOLUTION|>--- conflicted
+++ resolved
@@ -6,12 +6,9 @@
 ## MultiDensityImageSource
 - Added native support, meaning it can be used by images inside a `NativeViewHost`.
 
-<<<<<<< HEAD
-=======
 ## Video
 - Fixed bug in Video where playback actions, like `Play`, used before the video was initialized would end up getting swallowed.
 
->>>>>>> 4f8688f3
 ## Fuse.Reactive framework changes (Uno-level)
 - These are breaking changes, but very unlikely to affect your app:
  * The `DataBinding`, `EventBinding` and `ExpressionBinding` class constructors no longer take a `NameTable` argument.
