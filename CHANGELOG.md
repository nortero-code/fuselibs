--- conflicted
+++ resolved
@@ -1,13 +1,11 @@
 # Unreleased
 
-<<<<<<< HEAD
 ## TextView
-
 - Fixed bug on Android where setting `TextWrapping="NoWrap"` would force the `TextView` to be single line. New behavior is to instead allow the view to scroll horizontally instead of automatically wrapping the text.
-=======
+
 ## MultiDensityImageSource
 - Added native support, meaning it can be used by images inside a `NativeViewHost`.
->>>>>>> da7d294f
+
 
 # 1.3
 
