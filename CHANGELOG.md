--- conflicted
+++ resolved
@@ -1,12 +1,10 @@
 # Unreleased
 
-<<<<<<< HEAD
 ### Fuse.LocalNotifications
 - Fix bug on iOS where an app is launched (not restored) from a notification and the notification isn't delivered
-=======
+
 ### Fuse.Controls.DatePicker
 - Fixed bug which caused dates not to be selectable if the control was inside a WhileTrue on iOS
->>>>>>> f308a2a8
 
 ### Fuse.Deprecated.CameraView
 - This obsolete package has been removed. All functionality should be present in `Fuse.Controls.CameraView` instead.
