--- conflicted
+++ resolved
@@ -1,15 +1,13 @@
 # Unreleased
 
-<<<<<<< HEAD
 ## ScrollViewPager
 - Added `ScrollViewPage` which simplifies the creation of infinite scrolling lists
-=======
+
 ## Navigator / PageControl
 - Added `Pages` property that allows for a state driven app navigation
 
 ## Ellipse
 - Added missing hit testing from `Ellipse`. If you relied on there not being any hit testing on an ellipse add `HitTestMode="None"`
->>>>>>> 17bd5540
 
 ## Trigger
 - Fixed an issue where certain triggers would not skip their animation/actions as part of the Bypass phase. This will not likely affect many projects, but may resolve some spurious issues where animations did not bypass under certain conditions.
