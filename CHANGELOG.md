# Unreleased

<<<<<<< HEAD
## WrapPanel
- Added possibility to use `RowAlignment` to align the elements in the major direction of the `WrapPanel` as well as in the minor.
=======
## Image
- Fixed issue where an `<Image />` could fail to display inside a `<NativeViewHost />` on iOS

## Router
- Added `findRouter` function making it easier to use a router in a page deep inside the UI
- Fixed and issue where relative paths and nested `Router` gave an error about unknown paths

## UX Expressions (Uno-level)
- Introduced support for variable arguments to UX functions - inherit from the `Fuse.Reactive.VarArgFunction` class.
- The classes `Vector2`, `Vector3` and `Vector4` in `Fuse.Reactive` are now removed and replaced with the general purpose, variable-argument version `Vector` instead. This ensures vectors of any length are treated the same way. This is backwards incompatible in the unlikely case of having used these classes explicitly from Uno code.
- Added support for name-value pair syntax: `name: value`. Can be used for JSON-like object notation and named arguments in custom functions.
>>>>>>> 8be0fc0d

## Templates
- Added `Identity` and `IdentityKey` to `Each`. This allows created visuals to be reused when replaced with `replaceAt` or `replaceAll` in an Observable.
- Triggers may now use templates which will be instantiated and added to the parent when active (like a node child).
	<WhileActive>
		<Circle ux:Generate="Template" Color="#AFA" Width="50" Height="50" Alignment="BottomRight"/>
	</WhileActive>
- Added templates to `NodeGroup`, which can now be used in `Each.TemplateSource` and `Instance.TemplateSource`
- `Each`, using `TemplateSource`, will no longer respond to template changes after rooting. This was done to simplify the code, and to support alternate sources, and is a minor perf improvement. It's not likely to affect any code since it didn't work correctly, and there's no way in UX to modify templates after rooting.
- A memory leak was fixed by changing `Instantiator.TemplateSource` to a WeakReference. Only if you assigned this property a temporary value in Uno would this change impact your code.
- Clarified/fixed some issues with how `Each`/`Instances` handled default templates. Previously if no matching template was found all the specified templates, or a subset, might have erronously been used. Now, as was always intended, if you use `MatchKey` and wish to have a default template you must specifiy `ux:DefaultTemplate="true"` on the default template. You cannot have multiple fallback templates, just as you can have only one template of a particular name.
- If a `ux:DefaultTemplate="true"` is specified it will be the template that is used; the complete list of templates will not be used.

## Fuse.Share
- Fixed issue where using Fuse.Share would crash on iPad. Users must provide a position for spawn origin for the share popover. Check the Fuse.Share docs for more details.
- Made iOS implementation internal, this was never ment to be public in the first place

## Optimizations
- Optimized hit testing calculations. Improves scrolling in large scroll views with deep trees inside, among other things.
- Optimized redundant OpenGL rendertarget operations. Gives speedups on some platforms.
- Optimized invalidation strategy for transforms, to avoid subtree traversion. This improves performance generally when animating large subtrees (e.g. scrollviews).
- Backwards incompatible optimization change: The `protected virtual void Visual.OnInvalidateWorldTransform()` method was removed. The contract of this method was very expensive to implement as it had to be called on all nodes, just in case it was overridden somewhere. If you have custom Uno code relying on this method (unlikely), then please rewrite to explicitly subscribe to the `Visual.WorldTransformInvalidated` event instead, like so: Override `OnRooted` and do `WorldTransformInvalidated += OnInvalidateWorldTransform;`, Override `OnUnrooted` and to `WorldTransformInvalidated -= OnInvalidateWorldTransform;`, then rewrite `protected override void OnInvalidateWorldTransform()` to `void OnInvalidateWorldTransform(object sender, EventArgs args)`
- To improve rendering speed, Fuse no longer checks for OpenGL errors in release builds in some performance-critical code paths  
- Improved perceived ScrollView performance by preventing caching while pointers are pressed on them, avoiding inconsistent framerates.
- Fixed a bug which prevented elements like `Image` to use fast-track rendering in trivial cases with opacity (avoids render to texture).

## Multitouch
- Fixed issue where during multitouch all input would stop if one finger was lifted.
- Added the option to opt-out of automatic handling of touch events when implementing a native view.

## Attract
- Added the `attract` feature, which was previously only in premiumlibs. This provides a much simpler syntax for animation than the `Attractor` behavior.

## Gesture
- The experimental `IGesture` interface has changed. 
  * The `Significance`, `Priority` and `PriotityAdjustment` have been merged into the single `GetPriority` function.
  * `OnCapture` is changed to `OnCaptureChanged` and provides the previous capture state 
- `Clicked`, `DoubleClicked`, `Tapped`, `DoubleTapped`, and `LongPressed` have been corrected to only detect the primary "first" pointer press. If you'd like to accept any pointer index add `PointerIndex="Any"` to the gesture.
    <Clicked PointerIndex="Any"/>
- `SwipeGesture`, `ScrollView`, `LinearRangeBehaviour` (`Slider`), `CircularRangeBehaviour`, `Clicked`, `Tapped`, `DoubleClicked`, `DoubleTapped`, `LongPressed`, `WhilePressed` all use the gesture system now. They have a `GesturePriority` property which can be used to adjust relative priorities -- though mostly the defaults should be fine.
- The `SwipeGesture.GesturePriority` default is changed from `High` to `Low`. This better fits with how the priorities should work together in a typical app and in general shouldn't affect any usual layouts. You can alter the priority with `GesturePriority="High"`

## Each Reuse
- Added `Reuse` to `Each` allowing the reuse of nodes
- Added `OnChildMoved` to `Visual`. Anything implementing `OnChildAdded` or `OnChildRemoved` will likely need to implement `OnChildMoved` as well. This happens when a child's position in `Children` list changes.
- Added `OnChildMovedWhileRooted` to `IParentObserver`

## UX Expression improvements
- Added `parameter(page)` function which returns the routing parameter of the page parsed as an JSON string.
- UX expressions now support arbitrary array lookups, e.g. `{someArray[index+3]}`. The same syntax can also be used with string keys, e.g `{someObject[someKey]}`. The lookup is fully reactive - both the collection and the key/index can change.

## JavaScript Dependency Injection
- Added support for injecting UX expressions into `<JavaScript>` tags using the `dep` XML namespace. See docs on `JavaScript.Dependencies` for details.

## WhileVisibleInScrollView
- Added `How` property to `WhileVisibleInScrollView` trigger that accepts values `Partial` (default) and `Full`. When set to `Full`, the trigger is only active when the whole element bounds are inside view.


# 1.1

### Fuse.Share
- Fixed a crash in the iOS implementation for Fuse.Share that could happen on iPad.


## 1.1.0

### WhileActive
- Fixed a crash in the rooting of certain tree structures using any of the Navigation triggers such as `WhileActive`

### Fuse.ImageTools
- Fixed bug preventing handling of `KEEP_ASPECT` resize mode on Android when using ImageTools.resize 

### Fuse.Camera
- iOS: Fixed crash when using Fuse.Camera alongside `<iOS.StatusBarConfig IsVisible="false" />`

### Fuse.Launchers
- Fixed bug on iOS where URIs were incorrectly encoded, leading to some input with reserved URI-characters misbehaving.

### ImageTools
- Fixed bug in Android implementation that could result in errors due to prematurely recycled bitmaps

### FuseJS/Bundle
- Added `.list()` to fetch a list of all bundled files
- Added `.readBuffer()` to read a bundle as an ArrayBuffer
- Added `.extract()` to write a bundled file into a destination path

### Image
- A failed to load Image with a Url will now try again when the Url is used again in a new Image
- Added `reload` and `retry` JavaScript functions on `Image` to allow reloading failed images.
- Fixed infinite recursion bug that could happen if a MemoryPolicy is set on a MultiDensityImageSource

### ScrollingAnimation
- Fixed issue where the animation could become out of sync if the properties on ScrollingAnimation were updated.

### macOS SIGILL problems
- Updated the bundled Freetype library on macOS to now (again) include both 32-bit and 64-bit symbols, which fixes an issue where .NET and preview builds would crash with a SIGILL at startup when running on older Mac models.
- Updated the bundled libjpeg, libpng, Freetype, and SDL2 libaries for macOS to not use AVX instructions, since they are incompatible with the CPUs in some older Mac models. This fixes an issue with SIGILLs in native builds.

### Native
- Added feature toggle for implicit `GraphicsView`. If you are making an app using only Native UI disabling the implicit `GraphicsView` can increase performance. Disable the `GraphicsView` by defining `DISABLE_IMPLICIT_GRAPHICSVIEW` when building. For example `uno build -t=ios -DDISABLE_IMPLICIT_GRAPHICSVIEW`

### Gestures
- Fuse.Input.Gesture now only has an internal constructor. This means that external code can't instantiate it. But before, they already couldn't do so in a *meaningful* way, so this shouldn't really affect any applications.

### Native TextInput
- Fixed issue where focusing a `<TextInput />` or `<TextView />` by tapping it would not update the caret position accordingly. 

### Route Navigation Triggers
- `Activated`, `Deactivated`, `WhileActive`, `WhileInactve` have all been fixed when used inside nested navigation. Previously they would only consider the local navigation, not the entire tree. If the old behavior is still desired you can set the `Path="Local"` option on the navigation.
- `Activated`, `Deactivated` have been fixed to only trigger when the navigation is again stable. If you'd instead like to trigger the moment the active page changes, which is closest to the previous undefined behavior, set `When="Immediate"`
- The `NavigationPageProxy` use pattern has changed. `Rooted` is removed, `Unrooted` is now `Dispose`, and the constructor takes the parent argument. This encourages a safer use (avoiding leaks).

### MapView
- Support MapMarker icon anchor X/Y/File properties when setting MapMarkers via JS
- Added `<MapMarker Tapped="{myHandler}"/>` to retain the data context for each tapped marker.
- Added `<MapView AllowScroll="false"/>` to disable the user panning and scrolling around.
- Fixed a bug causing crashes on iPhone 5s devices when using `ShowMyLocation="true"`

### WebView
- Added `<WebView ScrollEnabled="false"/>` to disable the user panning and scrolling around.

### Fuse.Box / Fuse.Ray
- Uno.Geometry.Box and Uno.Geometry.Ray has been replaced with Fuse.Box and Fuse.Ray.

### MemoryPolicy
- Added `QuickUnload` memory policy to keep data in memory for as short as possible.

### ImageTools
- Added supported for encoding/decoding images to/from base64 on DotNet platforms, including Windows and Mac OS X.

### Bugfixes
- Fixes a bug where the app would crash if a databinding resolved to an incompatible type (e.g. binding a number property to a boolean value). (Marshal.TryConvertTo would throw exception instead of fail gracefully).

### Fuse.Controls.Video
- Fixed a bug where HLS streams would become zero-sized on iOS.

### Expression functions
- added `index` and `offsetIndex` as funtions to get the position of an element inside an `Each`
- added functions `mod`, `even`, `odd`, and `alternate` to complement the index functions. These allow visually grouping elements on the screen based on their index.
- added trigonometric math functions `sin`, `cos`, `tan`, `asin`, `acos`, `atan`, `atan2`, `radiansToDegrees`, `degreesToRadians`
- added math functions `abs`, `sqrt`, `ceil`, `floor`, `exp`, `exp2`, `fract`,`log`, `log2`, `sign`, `pow`, `round`, `trunc`, `clamp`
- added `lerp` function for linear interpolation between values


# 1.0

## 1.0.4

### GraphicsView
- Fixed issue where apps would not redraw when returning to Foreground

### ScrollView
- Fixed possible nullref in Scroller that could happen in certain cases while scrolling a ScrollView
- Fixed nullref in Scroll that could happen if there are any pending LostCapture callbacks after the Scroller is Unrooted

### Fuse.Elements
- Fixed an issue where the rendering of one element could bleed into the rendering of another element under some very specific circumstances.


## 1.0.3

### ColumnLayout
- Fixed an issue that would result in a broken layout if a `Sizing="Fill"` was used there wasn't enough space for one column.

### Bug in Container
- Fixed bug in Container which caused crash when the container had no subtree nodes. This caused the Fuse.MaterialDesign community package to stop working.

### Fuse.Controls.Video
- Fixed a bug where we would trigger errors on Android if a live-stream was seeked or paused.

### Experimental.TextureLoader
- Fixed an issue when loading images bigger than the maximum texture-size. Instead of failing, the image gets down-scaled so it fits.


## 1.0.2

This release only upgraded Uno.


## 1.0.1

### Fuse.Elements
- Fixed a bug where elements with many children and some of them were rotated, the rotated elements would appear in the wrong location.


## 1.0.0

### iOS
- Fix bug which could cause visual glitches the first time rotating from Portrait to Landscape

### Fuse.Reactive
- The interfaces `IObservable`, `ISubscriber` and `IObserver` are no longer public (affects any class that implements them). These were made accidentally public in Fuse 0.36. These need to be internal in order to allow behind-the scenes optimizations going forward.

### Bugfixes
- Fixes a bug (regression in 0.36) where functions could not be used as data context in event callbacks.
- Fixed a bug where strings like `"20%"` did not marshal correctly to `Size` when databound.
- Fixed a defect in expression functions `x,y,width,height`, they will not use the correct size if referring to an element that already has a layout

### Instance/Each/Deferred
- Changes to the items will not be collected and new items added once per frame. This avoids certain processing bottlenecks. This should not cause any backwards incompatibilties, though the option `Defer="Immediate"` is available to get the previous behavior.
- `Defer="Deferred"` on `Instance`/`Each` allows the deferred creation of nodes without the need for a `Deferred` node
- `Deferred` now has an implied priority based on the node depth. Items with equal `Priority` will now be ordered based on tree depth: deeper nodes come first.

### Page busy
- A `Page` will now be busy for the first frame (or two) after it is prepared. This will block the `Navigator` from starting the transition during those frames, which should improve first frame jerkyness. The `PrepareBusy` property can be set to `None` to disable this behaviour.

### Text edit controls
- Fixed the behaviour of placeholder text in the text renderer used when targeting desktop. The placeholder text is now always visible when there is no text in the text control, even when it has focus.

### GeoLocation
- The GeoLocation module no longer throws an exception if there are no listeners to the `"error"` event when there is an error.
- Fixed an omission that meant that the old way of listening to GeoLocation events (using `GeoLocation.onChanged = ...` instead of the recommended `EventEmitter` `GeoLocation.on("changed", ...)`) did not work.

### Stroke
- The `Stroke` will no longer emit property changed events for its Brush unless it is pinned. This is not anticipated to be an issue for any projects.

### Fuse.Version
- A new static Uno class has been introduced, called `Fuse.Version`. It contains fields for the major, minor and patch-version, as well as a string with the full version number.

### Native
- Add implementation for `android.view.TextureView` to better support multiple `<GraphicsView />`'s and `<NativeViewHost />`'s on Android. 

### Container
- In order to fix a memory leak in `Container` the pre-rooting structure was changed. Children of the container will not be children of the `Subtree` until rooted. It is not believed this will have any noticable effect; other features, like Trigger, also work this way.

### Gestures
- Extended the ability of gestures at multiple levels in the UI tree to cooperate, or take priority
- SwipeGesture now has priority over ScrollView, even if in an ancestor node
- Edge swipes have priority over directional swipes, regardless of the node they are in
- Removed `SwipeType.Continuous` as it did not work correctly and wouldn't fulfill the known use-case even if it did. Consider using `Auto` instead.
- Deprecated public access to the `Scroller` class. This is an internal class and should not be used. All functionality is accessible via `ScrollView`
- Added `SwipeGesture.GesturePriority` and `ScrollView.GesturePriority` to adjust priorities
- Fixed an issue where a higher level capture where preempt one lower in the UI tree

### Visual
- The `then` argument to `BeginRemoveChild` is now an `Action<Node>` to provide the node to the callback. Add an `Node child` argument to the callback function.

### ImageTools
- Changed the algorithm for creating new file names for temporary images. Previously this used a date format that caused problems when several images were created in sub-second intervals, breaking custom map marker icons, for instance.
- Fixed a memory leak that occured when resizing multiple images one after another.

### Vector drawing
A new vector drawing system has been added to Fuse. This allows drawing of curves, shapes, and simple vector images.
- Added `Curve` which allows drawing of lines and polygons. `CurvePoint` can be used to bind to JavaScript observables and servers as the basis for drawing line graphs
- Reintroduced `Path`, `Ellipse`, `Star` and `RegularPolygon`. These are all backed by the new vector system.
- Added several options to `Ellipse` to allow drawing wedges, like with `Circle`
- Added `Arc` for drawing the outside edge of an `Ellipse`
- Added elliptic arc support to `Path` to support more SVG path data
- Removed `FitMode.StrokeMaximum` and `FitMode.ShrinkToStroke` as they could not be reliably supported or behave in a reasonable fashion. To fit accounting for stroke use a wrapping panel with padding instead.
- Removed `Path.ScaleMode` as stroke scaling is not supported as it was before
- Remove the `Fuse.Drawing.Polygons` and `Fuse.Drawing.Paths` packages. Their functionality has been replaced by the new vector system
- `Fuse.Controls.FillRule` has moved to `Fuse.Drawing.FillRule`

### Default Fonts
- Added the following default-fonts, that can be used like so `<Text Font="Bold" FontSize="30">This is some bold text</Text>`:
  * `Thin`
  * `Light`
  * `Regular`
  * `Medium`
  * `Bold`
  * `ThinItalic`
  * `LightItalic`
  * `Italic`
  * `MediumItalic`
  * `BoldItalic`

### Fuse.Audio
- Due to a bug in Mono we have temporarily removed support for PlaySound in preview on OSX.

### MapView
- Fixed a bug causing crashes on iPhone 5s devices when using `ShowMyLocation="true"`

### ImageFill
- Fixed a bug where the `MemoryPolicy` given would not be correctly used.


## Old

See [the commit history for this file](https://github.com/fusetools/fuselibs-public/commits/master/CHANGELOG.md) for older entries.

<|MERGE_RESOLUTION|>--- conflicted
+++ resolved
@@ -1,9 +1,7 @@
 # Unreleased
 
-<<<<<<< HEAD
 ## WrapPanel
 - Added possibility to use `RowAlignment` to align the elements in the major direction of the `WrapPanel` as well as in the minor.
-=======
 ## Image
 - Fixed issue where an `<Image />` could fail to display inside a `<NativeViewHost />` on iOS
 
@@ -15,7 +13,6 @@
 - Introduced support for variable arguments to UX functions - inherit from the `Fuse.Reactive.VarArgFunction` class.
 - The classes `Vector2`, `Vector3` and `Vector4` in `Fuse.Reactive` are now removed and replaced with the general purpose, variable-argument version `Vector` instead. This ensures vectors of any length are treated the same way. This is backwards incompatible in the unlikely case of having used these classes explicitly from Uno code.
 - Added support for name-value pair syntax: `name: value`. Can be used for JSON-like object notation and named arguments in custom functions.
->>>>>>> 8be0fc0d
 
 ## Templates
 - Added `Identity` and `IdentityKey` to `Each`. This allows created visuals to be reused when replaced with `replaceAt` or `replaceAll` in an Observable.
