# Unreleased

<<<<<<< HEAD
## Templates
- Triggers may now use templates which will be instantiated and added to the parent when active (like a node child).
	<WhileActive>
		<Circle ux:Generate="Template" Color="#AFA" Width="50" Height="50" Alignment="BottomRight"/>
	</WhileActive>
- Added templates to `NodeGroup`, which can now be used in `Each.TemplateSource` and `Instance.TemplateSource`
- `Each`, using `TemplateSource`, will no longer respond to template changes after rooting. This was done to simplify the code, and to support alternate sources, and is a minor perf improvement. It's not likely to affect any code since it didn't work correctly, and there's no way in UX to modify templates after rooting.
- A memory leak was fixed by changing `Instantiator.TemplateSource` to a WeakReference. Only if you assigned this property a tempoary value in Uno would this change impact your code.
=======
## Optimizations
- Optimized hit testing calculations. Improves scrolling in large scroll views with deep trees inside, among other things.
- Optimized redundant OpenGL rendertarget operations. Gives speedups on some platforms.
- To improve rendering speed, Fuse no longer checks for OpenGL errors in release builds in some performance-critical code paths  

## Multitouch
- Fixed issue where during multitouch all input would stop if one finger was lifted.
- Added the option to opt-out of automatic handling of touch events when implementing a native view.
>>>>>>> 0ff10f0f

## Attract
- Added the `attract` feature, which was previously only in premiumlibs. This provides a much simpler syntax for animation than the `Attractor` behavior.

## Gesture
- The experimental `IGesture` interface has changed. 
  * The `Significance`, `Priority` and `PriotityAdjustment` have been merged into the single `GetPriority` function.
  * `OnCapture` is changed to `OnCaptureChanged` and provides the previous capture state 
- `Clicked`, `DoubleClicked`, `Tapped`, `DoubleTapped`, and `LongPressed` have been corrected to only detect the primary "first" pointer press. If you'd like to accept any pointer index add `PointerIndex="Any"` to the gesture.
    <Clicked PointerIndex="Any"/>
- `SwipeGesture`, `ScrollView`, `LinearRangeBehaviour` (`Slider`), `CircularRangeBehaviour`, `Clicked`, `Tapped`, `DoubleClicked`, `DoubleTapped`, `LongPressed`, `WhilePressed` all use the gesture system now. They have a `GesturePriority` property which can be used to adjust relative priorities -- though mostly the defaults should be fine.
- The `SwipeGesture.GesturePriority` default is changed from `High` to `Low`. This better fits with how the priorities should work together in a typical app and in general shouldn't affect any usual layouts. You can alter the priority with `GesturePriority="High"`

## Each Reuse
- Added `Reuse` to `Each` allowing the reuse of nodes
- Added `OnChildMoved` to `Visual`. Anything implementing `OnChildAdded` or `OnChildRemoved` will likely need to implement `OnChildMoved` as well. This happens when a child's position in `Children` list changes.
- Added `OnChildMovedWhileRooted` to `IParentObserver`

# 1.1

### Fuse.ImageTools
- Fixed bug preventing handling of KEEP_ASPECT resize mode on Android when using ImageTools.resize 

### Fuse.Camera
- iOS: Fixed crash when using Fuse.Camera alongside `<iOS.StatusBarConfig IsVisible="false" />`


## 1.1.0

### Fuse.Launchers
- Fixed bug on iOS where URIs were incorrectly encoded, leading to some input with reserved URI-characters misbehaving.

### ImageTools
- Fixed bug in Android implementation that could result in errors due to prematurely recycled bitmaps

### FuseJS/Bundle
- Added `.list()` to fetch a list of all bundled files
- Added `.readBuffer()` to read a bundle as an ArrayBuffer
- Added `.extract()` to write a bundled file into a destination path

### Image
- A failed to load Image with a Url will now try again when the Url is used again in a new Image
- Added `reload` and `retry` JavaScript functions on `Image` to allow reloading failed images.
- Fixed infinite recursion bug that could happen if a MemoryPolicy is set on a MultiDensityImageSource

### ScrollingAnimation
- Fixed issue where the animation could become out of sync if the properties on ScrollingAnimation were updated.

### macOS SIGILL problems
- Updated the bundled Freetype library on macOS to now (again) include both 32-bit and 64-bit symbols, which fixes an issue where .NET and preview builds would crash with a SIGILL at startup when running on older Mac models.
- Updated the bundled libjpeg, libpng, Freetype, and SDL2 libaries for macOS to not use AVX instructions, since they are incompatible with the CPUs in some older Mac models. This fixes an issue with SIGILLs in native builds.

### Native

## Native
- Added feature toggle for implicit `GraphicsView`. If you are making an app using only Native UI disabling the implicit `GraphicsView` can increase performance. Disable the `GraphicsView` by defining `DISABLE_IMPLICIT_GRAPHICSVIEW` when building. For example `uno build -t=ios -DDISABLE_IMPLICIT_GRAPHICSVIEW`

### Gestures
- Fuse.Input.Gesture now only has an internal constructor. This means that external code can't instantiate it. But before, they already couldn't do so in a *meaningful* way, so this shouldn't really affect any applications.

### Native TextInput
- Fixed issue where focusing a `<TextInput />` or `<TextView />` by tapping it would not update the caret position accordingly. 

### Route Navigation Triggers
- `Activated`, `Deactivated`, `WhileActive`, `WhileInactve` have all been fixed when used inside nested navigation. Previously they would only consider the local navigation, not the entire tree. If the old behavior is still desired you can set the `Path="Local"` option on the navigation.
- `Activated`, `Deactivated` have been fixed to only trigger when the navigation is again stable. If you'd instead like to trigger the moment the active page changes, which is closest to the previous undefined behavior, set `When="Immediate"`
- The `NavigationPageProxy` use pattern has changed. `Rooted` is removed, `Unrooted` is now `Dispose`, and the constructor takes the parent argument. This encourages a safer use (avoiding leaks).

### MapView
- Support MapMarker icon anchor X/Y/File properties when setting MapMarkers via JS
- Added `<MapMarker Tapped="{myHandler}"/>` to retain the data context for each tapped marker.
- Added `<MapView AllowScroll="false"/>` to disable the user panning and scrolling around.
- Fixed a bug causing crashes on iPhone 5s devices when using `ShowMyLocation="true"`

### WebView
- Added `<WebView ScrollEnabled="false"/>` to disable the user panning and scrolling around.

### Fuse.Box / Fuse.Ray
- Uno.Geometry.Box and Uno.Geometry.Ray has been replaced with Fuse.Box and Fuse.Ray.

### MemoryPolicy
- Added `QuickUnload` memory policy to keep data in memory for as short as possible.

### ImageTools
- Added supported for encoding/decoding images to/from base64 on DotNet platforms, including Windows and Mac OS X.

### Bugfixes
- Fixes a bug where the app would crash if a databinding resolved to an incompatible type (e.g. binding a number property to a boolean value). (Marshal.TryConvertTo would throw exception instead of fail gracefully).

### Fuse.Controls.Video
- Fixed a bug where HLS streams would become zero-sized on iOS.

### Expression functions
- added `index` and `offsetIndex` as funtions to get the position of an element inside an `Each`
- added functions `mod`, `even`, `odd`, and `alternate` to complement the index functions. These allow visually grouping elements on the screen based on their index.
- added trigonometric math functions `sin`, `cos`, `tan`, `asin`, `acos`, `atan`, `atan2`, `radiansToDegrees`, `degreesToRadians`
- added math functions `abs`, `sqrt`, `ceil`, `floor`, `exp`, `exp2`, `fract`,`log`, `log2`, `sign`, `pow`, `round`, `trunc`, `clamp`
- added `lerp` function for linear interpolation between values


# 1.0

## 1.0.4

### GraphicsView
- Fixed issue where apps would not redraw when returning to Foreground

### ScrollView
- Fixed possible nullref in Scroller that could happen in certain cases while scrolling a ScrollView
- Fixed nullref in Scroll that could happen if there are any pending LostCapture callbacks after the Scroller is Unrooted

### Fuse.Elements
- Fixed an issue where the rendering of one element could bleed into the rendering of another element under some very specific circumstances.


## 1.0.3

### ColumnLayout
- Fixed an issue that would result in a broken layout if a `Sizing="Fill"` was used there wasn't enough space for one column.

### Bug in Container
- Fixed bug in Container which caused crash when the container had no subtree nodes. This caused the Fuse.MaterialDesign community package to stop working.

### Fuse.Controls.Video
- Fixed a bug where we would trigger errors on Android if a live-stream was seeked or paused.

### Experimental.TextureLoader
- Fixed an issue when loading images bigger than the maximum texture-size. Instead of failing, the image gets down-scaled so it fits.


## 1.0.2

This release only upgraded Uno.


## 1.0.1

### Fuse.Elements
- Fixed a bug where elements with many children and some of them were rotated, the rotated elements would appear in the wrong location.


## 1.0.0

### iOS
- Fix bug which could cause visual glitches the first time rotating from Portrait to Landscape

### Fuse.Reactive
- The interfaces `IObservable`, `ISubscriber` and `IObserver` are no longer public (affects any class that implements them). These were made accidentally public in Fuse 0.36. These need to be internal in order to allow behind-the scenes optimizations going forward.

### Bugfixes
- Fixes a bug (regression in 0.36) where functions could not be used as data context in event callbacks.
- Fixed a bug where strings like `"20%"` did not marshal correctly to `Size` when databound.
- Fixed a defect in expression functions `x,y,width,height`, they will not use the correct size if referring to an element that already has a layout

### Instance/Each/Deferred
- Changes to the items will not be collected and new items added once per frame. This avoids certain processing bottlenecks. This should not cause any backwards incompatibilties, though the option `Defer="Immediate"` is available to get the previous behavior.
- `Defer="Deferred"` on `Instance`/`Each` allows the deferred creation of nodes without the need for a `Deferred` node
- `Deferred` now has an implied priority based on the node depth. Items with equal `Priority` will now be ordered based on tree depth: deeper nodes come first.

### Page busy
- A `Page` will now be busy for the first frame (or two) after it is prepared. This will block the `Navigator` from starting the transition during those frames, which should improve first frame jerkyness. The `PrepareBusy` property can be set to `None` to disable this behaviour.

### Text edit controls
- Fixed the behaviour of placeholder text in the text renderer used when targeting desktop. The placeholder text is now always visible when there is no text in the text control, even when it has focus.

### GeoLocation
- The GeoLocation module no longer throws an exception if there are no listeners to the `"error"` event when there is an error.
- Fixed an omission that meant that the old way of listening to GeoLocation events (using `GeoLocation.onChanged = ...` instead of the recommended `EventEmitter` `GeoLocation.on("changed", ...)`) did not work.

### Stroke
- The `Stroke` will no longer emit property changed events for its Brush unless it is pinned. This is not anticipated to be an issue for any projects.

### Fuse.Version
- A new static Uno class has been introduced, called `Fuse.Version`. It contains fields for the major, minor and patch-version, as well as a string with the full version number.

### Native
- Add implementation for `android.view.TextureView` to better support multiple `<GraphicsView />`'s and `<NativeViewHost />`'s on Android. 

### Container
- In order to fix a memory leak in `Container` the pre-rooting structure was changed. Children of the container will not be children of the `Subtree` until rooted. It is not believed this will have any noticable effect; other features, like Trigger, also work this way.

### Gestures
- Extended the ability of gestures at multiple levels in the UI tree to cooperate, or take priority
- SwipeGesture now has priority over ScrollView, even if in an ancestor node
- Edge swipes have priority over directional swipes, regardless of the node they are in
- Removed `SwipeType.Continuous` as it did not work correctly and wouldn't fulfill the known use-case even if it did. Consider using `Auto` instead.
- Deprecated public access to the `Scroller` class. This is an internal class and should not be used. All functionality is accessible via `ScrollView`
- Added `SwipeGesture.GesturePriority` and `ScrollView.GesturePriority` to adjust priorities
- Fixed an issue where a higher level capture where preempt one lower in the UI tree

### Visual
- The `then` argument to `BeginRemoveChild` is now an `Action<Node>` to provide the node to the callback. Add an `Node child` argument to the callback function.

### ImageTools
- Changed the algorithm for creating new file names for temporary images. Previously this used a date format that caused problems when several images were created in sub-second intervals, breaking custom map marker icons, for instance.
- Fixed a memory leak that occured when resizing multiple images one after another.

### Vector drawing
A new vector drawing system has been added to Fuse. This allows drawing of curves, shapes, and simple vector images.
- Added `Curve` which allows drawing of lines and polygons. `CurvePoint` can be used to bind to JavaScript observables and servers as the basis for drawing line graphs
- Reintroduced `Path`, `Ellipse`, `Star` and `RegularPolygon`. These are all backed by the new vector system.
- Added several options to `Ellipse` to allow drawing wedges, like with `Circle`
- Added `Arc` for drawing the outside edge of an `Ellipse`
- Added elliptic arc support to `Path` to support more SVG path data
- Removed `FitMode.StrokeMaximum` and `FitMode.ShrinkToStroke` as they could not be reliably supported or behave in a reasonable fashion. To fit accounting for stroke use a wrapping panel with padding instead.
- Removed `Path.ScaleMode` as stroke scaling is not supported as it was before
- Remove the `Fuse.Drawing.Polygons` and `Fuse.Drawing.Paths` packages. Their functionality has been replaced by the new vector system
- `Fuse.Controls.FillRule` has moved to `Fuse.Drawing.FillRule`

### Default Fonts
- Added the following default-fonts, that can be used like so `<Text Font="Bold" FontSize="30">This is some bold text</Text>`:
  * `Thin`
  * `Light`
  * `Regular`
  * `Medium`
  * `Bold`
  * `ThinItalic`
  * `LightItalic`
  * `Italic`
  * `MediumItalic`
  * `BoldItalic`

### Fuse.Audio
- Due to a bug in Mono we have temporarily removed support for PlaySound in preview on OSX.

### MapView
- Fixed a bug causing crashes on iPhone 5s devices when using `ShowMyLocation="true"`

### ImageFill
- Fixed a bug where the `MemoryPolicy` given would not be correctly used.


## Old

See [the commit history for this file](https://github.com/fusetools/fuselibs-public/commits/master/CHANGELOG.md) for older entries.

<|MERGE_RESOLUTION|>--- conflicted
+++ resolved
@@ -1,6 +1,5 @@
 # Unreleased
 
-<<<<<<< HEAD
 ## Templates
 - Triggers may now use templates which will be instantiated and added to the parent when active (like a node child).
 	<WhileActive>
@@ -9,7 +8,6 @@
 - Added templates to `NodeGroup`, which can now be used in `Each.TemplateSource` and `Instance.TemplateSource`
 - `Each`, using `TemplateSource`, will no longer respond to template changes after rooting. This was done to simplify the code, and to support alternate sources, and is a minor perf improvement. It's not likely to affect any code since it didn't work correctly, and there's no way in UX to modify templates after rooting.
 - A memory leak was fixed by changing `Instantiator.TemplateSource` to a WeakReference. Only if you assigned this property a tempoary value in Uno would this change impact your code.
-=======
 ## Optimizations
 - Optimized hit testing calculations. Improves scrolling in large scroll views with deep trees inside, among other things.
 - Optimized redundant OpenGL rendertarget operations. Gives speedups on some platforms.
@@ -18,7 +16,6 @@
 ## Multitouch
 - Fixed issue where during multitouch all input would stop if one finger was lifted.
 - Added the option to opt-out of automatic handling of touch events when implementing a native view.
->>>>>>> 0ff10f0f
 
 ## Attract
 - Added the `attract` feature, which was previously only in premiumlibs. This provides a much simpler syntax for animation than the `Attractor` behavior.
