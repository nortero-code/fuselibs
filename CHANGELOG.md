# Unreleased

<<<<<<< HEAD
## Delay Push Notification Registration on iOS

On iOS you can now put the following in your unoproj file:

```
    "iOS": {
        "PushNotifications": {
            "RegisterOnLaunch": false
        }
    },
```
which will stop push notifications registering (and potentially asking for permissions) on launch. Your must then call `register()` from JS when you wish to begin using push notifications. On android this option & register are silently ignored.

## Image
- Fixed issue where an `<Image />` could fail to display inside a `<NativeViewHost />` on iOS
=======
## Each
- Fixed a bug where replacing the whole list of items with an empty list would not immediately remove the items from the UI.
>>>>>>> 8efea8a4

## Router
- Added several features to allow navigation/routing from within UX, whereas previously JavaScript code was required.
- Added `ModifyRoute`, `GotoRoute` and `PushRoute` actions to replace `RouterModify`. These all have a `Path` property.
	<Each Items="{tags}">
		<Text Value="{tag}">
			<Clicked>
				<PushRoute Path=" 'list', 'tag' : ('id': {tag})"/>
			</Clicked>
		</Text>
	</Each>
- Added `gotoRoute`, `pushRoute`, and `modifyRoute` expression events which allow for simple navigation in event handlers.
	<Button Text="View Details" Clicked="gotoRoute( 'home', 'user' : ( 'id': {userId}) )"/>

## ScrollViewPager
- Added `ScrollViewPage` which simplifies the creation of infinite scrolling lists

## Navigator / PageControl
- Added `Pages` property that allows for a state driven app navigation

## Ellipse
- Added missing hit testing from `Ellipse`. If you relied on there not being any hit testing on an ellipse add `HitTestMode="None"`

## Video
- Xamarin Mac was upgraded to support 64-bit executables on macOS.

## Trigger
- Fixed an issue where certain triggers would not skip their animation/actions as part of the Bypass phase. This will not likely affect many projects, but may resolve some spurious issues where animations did not bypass under certain conditions.
- Fixed an issue where `WhileVisibleInScrollView` did not respect the Bypass phase for element layout.
  * If you required this behaviour add `Bypass="None"` to the trigger -- in exceptional cases you can add `Bypass="ExceptLayout"` to get the precise previous behaviour, but it should not be required, and is only temporarily available for backwards compatibility.

## ScrollView
- Added minimal support to WhileVisibleInScrollView for changes in Element layout updating the status

## Optimizations for long list of elements
- Several low-level optimizations that speeds up scenarios with long lists (e.g. scrollviews). Here are the Uno-level details:
 * Optimized the implementation of the `Visual.Children` collection to be an implicitly linked list. This avoids all memory allocation and shifting in connection with inserting and removing nodes from a parent, and ensures a `O(1)` cost for all child list manipulations.
 * Introduced new public API: `Node.NextSibling<T>()` and `Node.PreviousSibling<T>()`, which can be together with `Visual.FirstChild<T>()` and `Visual.LastChild<T>()`. The recommended way of iterating over the children of a `Visual` is now `for (var c = parent.FirstChild<Visual>(); c != null; c = c.NextSibling<Visual>())` where `Visual` can be replaced with the desired node type to visit.

## Fuse.Drawing.Surface
- Added support for the Surface API in native UI for iOS. Meaning that `Curve`, `VectorLayer` and charting will work inside a `NativeViewHost`.

## TextInput
- Fixed issue on Android causing text to align incorrectly if being scrolled and unfocused.

## WrapPanel
- Added possibility to use `RowAlignment` to align the elements in the major direction of the `WrapPanel` as well as in the minor.

## Triggers
- Several triggers were modified to properly look up the tree for a target node, whereas previously they may have only checked the immediate parent. The affected triggers are `BringIntoView`, `Show`,`Hide`,`Collapse`, `Toggle`, `TransitionState`, `Callback`, `CancelInteractions`, `Stop`, `Play`, `Resume`, `Pause`, `TransitionLayout`, `BringToFront`, `SendToBack`, `EvaluateJS`, `RaiseUserEvent`, `ScrollTo`. This should only change previous behavior if the action was previously configured incorrectly and did nothing or already found the wrong node. Many of the actions have a `Target` to target a specific node, or `TargetNode` to specify where the search begins.
- Changed/fixed `Trigger` to provide the trigger itself as the target node to a `TriggerAction`, previously it'd provide the parent of the trigger. The old behaviour was due to an old tree structure. This should have been updated a long time ago. This allows actions to reference the trigger in which they are contained. If you've created a custom Uno `TriggerAction` and need the old behaviour modify your `Perform(Node target)` to use `target.Parent`. Triggers should in general scan upwards from the target node.

## Optimizations
- Optimized UpdateManager dispatcher to deal better with high numbers of dispatches per frame (as when populating long lists).
- Optimized how ZOrder was computed which improves layout and tree initialization speed. Inlcudes a minor change on the `ITreeRenderer` interface, unlikely to affect your code.
- Optimized how bounding boxes are calculated (improves layout and rendering performance).
- Optimized how render bounds are compounded for larger lists.

## Marshalling
- Fuse.Scripting now knows about the JS `Date` type, allowing instances to be passed to/from Uno in the form of `Uno.DateTime` objects. This support extends to databinding, `NativeModule`s, `ScriptClass`s, and the `Context.Wrap/Unwrap` API.
- Binding an object that does not implement `IArray` to a property that expects `IArray` will now automatically convert the value to an array of length 1.

## UpdateManager changes (Uno-level)
- Breaking change: Several entrypoints on UpdateManager now take a `LayoutPriority` enum instead of `int` as the `priority` argument. Very unlikely to affect user code code.
- Fixed an issue where writes to `FuseJS/Observables` would not dispatch in the right order on the UI thread if interleaved with `ScriptClass` callbacks (slightly breaking behavior).


# 1.2

## 1.2.1

### Fuse.Elements
- Fixed an issue where the ElementBatcher ended up throwing an Exception complaining about the element not having a caching rect.


## 1.2.0

### Fuse.Text
- Fixed an issue where the combination of `-DUSE_HARFBUZZ`, `-DCOCOAPODS` *and* certain Pods (in particular Firebase.Database has been identified) caused an app to link to symbols that the AppStore disallows.

### Each
- Fixed an issue where removing an element would not actually remove the element

### Image
- Fixed issue where an `<Image />` could fail to display inside a `<NativeViewHost />` on iOS

### Router
- Added `findRouter` function making it easier to use a router in a page deep inside the UI
- Fixed and issue where relative paths and nested `Router` gave an error about unknown paths

### UX Expressions (Uno-level)
- Introduced support for variable arguments to UX functions - inherit from the `Fuse.Reactive.VarArgFunction` class.
- The classes `Vector2`, `Vector3` and `Vector4` in `Fuse.Reactive` are now removed and replaced with the general purpose, variable-argument version `Vector` instead. This ensures vectors of any length are treated the same way. This is backwards incompatible in the unlikely case of having used these classes explicitly from Uno code.
- Added support for name-value pair syntax: `name: value`. Can be used for JSON-like object notation and named arguments in custom functions. Any vector of name-value pairs is interpreted as an `IObject`, e.g. `{name: 'Joe', apples: 10}` is an object.

### Templates
- Added `Identity` and `IdentityKey` to `Each`. This allows created visuals to be reused when replaced with `replaceAt` or `replaceAll` in an Observable.
- Triggers may now use templates which will be instantiated and added to the parent when active (like a node child).
	<WhileActive>
		<Circle ux:Generate="Template" Color="#AFA" Width="50" Height="50" Alignment="BottomRight"/>
	</WhileActive>
- Added templates to `NodeGroup`, which can now be used in `Each.TemplateSource` and `Instance.TemplateSource`
- `Each`, using `TemplateSource`, will no longer respond to template changes after rooting. This was done to simplify the code, and to support alternate sources, and is a minor perf improvement. It's not likely to affect any code since it didn't work correctly, and there's no way in UX to modify templates after rooting.
- A memory leak was fixed by changing `Instantiator.TemplateSource` to a WeakReference. Only if you assigned this property a temporary value in Uno would this change impact your code.
- Clarified/fixed some issues with how `Each`/`Instances` handled default templates. Previously if no matching template was found all the specified templates, or a subset, might have erronously been used. Now, as was always intended, if you use `MatchKey` and wish to have a default template you must specifiy `ux:DefaultTemplate="true"` on the default template. You cannot have multiple fallback templates, just as you can have only one template of a particular name.
- If a `ux:DefaultTemplate="true"` is specified it will be the template that is used; the complete list of templates will not be used.

### Fuse.Share
- Fixed issue where using Fuse.Share would crash on iPad. Users must provide a position for spawn origin for the share popover. Check the Fuse.Share docs for more details.
- Made iOS implementation internal, this was never ment to be public in the first place

### Optimizations
- Optimized hit testing calculations. Improves scrolling in large scroll views with deep trees inside, among other things.
- Optimized redundant OpenGL rendertarget operations. Gives speedups on some platforms.
- Optimized invalidation strategy for transforms, to avoid subtree traversion. This improves performance generally when animating large subtrees (e.g. scrollviews).
- Backwards incompatible optimization change: The `protected virtual void Visual.OnInvalidateWorldTransform()` method was removed. The contract of this method was very expensive to implement as it had to be called on all nodes, just in case it was overridden somewhere. If you have custom Uno code relying on this method (unlikely), then please rewrite to explicitly subscribe to the `Visual.WorldTransformInvalidated` event instead, like so: Override `OnRooted` and do `WorldTransformInvalidated += OnInvalidateWorldTransform;`, Override `OnUnrooted` and to `WorldTransformInvalidated -= OnInvalidateWorldTransform;`, then rewrite `protected override void OnInvalidateWorldTransform()` to `void OnInvalidateWorldTransform(object sender, EventArgs args)`
- To improve rendering speed, Fuse no longer checks for OpenGL errors in release builds in some performance-critical code paths  
- Improved perceived ScrollView performance by preventing caching while pointers are pressed on them, avoiding inconsistent framerates.
- Fixed a bug which prevented elements like `Image` to use fast-track rendering in trivial cases with opacity (avoids render to texture).
- Optimized how bounding boxes are calculated (improves layout and rendering performance).

### Multitouch
- Fixed issue where during multitouch all input would stop if one finger was lifted.
- Added the option to opt-out of automatic handling of touch events when implementing a native view.

### Attract
- Added the `attract` feature, which was previously only in premiumlibs. This provides a much simpler syntax for animation than the `Attractor` behavior.

### Gesture
- The experimental `IGesture` interface has changed. 
  * The `Significance`, `Priority` and `PriotityAdjustment` have been merged into the single `GetPriority` function.
  * `OnCapture` is changed to `OnCaptureChanged` and provides the previous capture state 
- `Clicked`, `DoubleClicked`, `Tapped`, `DoubleTapped`, and `LongPressed` have been corrected to only detect the primary "first" pointer press. If you'd like to accept any pointer index add `PointerIndex="Any"` to the gesture.
    <Clicked PointerIndex="Any"/>
- `SwipeGesture`, `ScrollView`, `LinearRangeBehaviour` (`Slider`), `CircularRangeBehaviour`, `Clicked`, `Tapped`, `DoubleClicked`, `DoubleTapped`, `LongPressed`, `WhilePressed` all use the gesture system now. They have a `GesturePriority` property which can be used to adjust relative priorities -- though mostly the defaults should be fine.
- The `SwipeGesture.GesturePriority` default is changed from `High` to `Low`. This better fits with how the priorities should work together in a typical app and in general shouldn't affect any usual layouts. You can alter the priority with `GesturePriority="High"`

### Each Reuse
- Added `Reuse` to `Each` allowing the reuse of nodes
- Added `OnChildMoved` to `Visual`. Anything implementing `OnChildAdded` or `OnChildRemoved` will likely need to implement `OnChildMoved` as well. This happens when a child's position in `Children` list changes.
- Added `OnChildMovedWhileRooted` to `IParentObserver`

### UX Expression improvements
- Added `parameter(page)` function which returns the routing parameter of the page parsed as an JSON string.
- UX expressions now support arbitrary array lookups, e.g. `{someArray[index+3]}`. The same syntax can also be used with string keys, e.g `{someObject[someKey]}`. The lookup is fully reactive - both the collection and the key/index can change.

### JavaScript Dependency Injection
- Added support for injecting UX expressions into `<JavaScript>` tags using the `dep` XML namespace. See docs on `JavaScript.Dependencies` for details.

### WhileVisibleInScrollView
- Added `How` property to `WhileVisibleInScrollView` trigger that accepts values `Partial` (default) and `Full`. When set to `Full`, the trigger is only active when the whole element bounds are inside view.

## WebSocket
- Fixed connection problems on ios devices.


# 1.1

## 1.1.1

### Navigation
- Fixed an issue where `Activated` and `WhileActivated` within an `EdgeNavigator` did not correctly identify an active state
- Changed `EdgeNavigation` to return a page in `Active` when no side-panels are active

### Fuse.Share
- Fixed a crash in the iOS implementation for Fuse.Share that could happen on iPad.

### FuseJS
- Fixed a bug where disposing a JavaScript tag that has called the findData-method could lead to a crash.


## 1.1.0

### WhileActive
- Fixed a crash in the rooting of certain tree structures using any of the Navigation triggers such as `WhileActive`

### Fuse.ImageTools
- Fixed bug preventing handling of `KEEP_ASPECT` resize mode on Android when using ImageTools.resize 

### Fuse.Camera
- iOS: Fixed crash when using Fuse.Camera alongside `<iOS.StatusBarConfig IsVisible="false" />`

### Fuse.Launchers
- Fixed bug on iOS where URIs were incorrectly encoded, leading to some input with reserved URI-characters misbehaving.

### ImageTools
- Fixed bug in Android implementation that could result in errors due to prematurely recycled bitmaps

### FuseJS/Bundle
- Added `.list()` to fetch a list of all bundled files
- Added `.readBuffer()` to read a bundle as an ArrayBuffer
- Added `.extract()` to write a bundled file into a destination path

### Image
- A failed to load Image with a Url will now try again when the Url is used again in a new Image
- Added `reload` and `retry` JavaScript functions on `Image` to allow reloading failed images.
- Fixed infinite recursion bug that could happen if a MemoryPolicy is set on a MultiDensityImageSource

### ScrollingAnimation
- Fixed issue where the animation could become out of sync if the properties on ScrollingAnimation were updated.

### macOS SIGILL problems
- Updated the bundled Freetype library on macOS to now (again) include both 32-bit and 64-bit symbols, which fixes an issue where .NET and preview builds would crash with a SIGILL at startup when running on older Mac models.
- Updated the bundled libjpeg, libpng, Freetype, and SDL2 libaries for macOS to not use AVX instructions, since they are incompatible with the CPUs in some older Mac models. This fixes an issue with SIGILLs in native builds.

### Native
- Added feature toggle for implicit `GraphicsView`. If you are making an app using only Native UI disabling the implicit `GraphicsView` can increase performance. Disable the `GraphicsView` by defining `DISABLE_IMPLICIT_GRAPHICSVIEW` when building. For example `uno build -t=ios -DDISABLE_IMPLICIT_GRAPHICSVIEW`

### Gestures
- Fuse.Input.Gesture now only has an internal constructor. This means that external code can't instantiate it. But before, they already couldn't do so in a *meaningful* way, so this shouldn't really affect any applications.

### Native TextInput
- Fixed issue where focusing a `<TextInput />` or `<TextView />` by tapping it would not update the caret position accordingly. 

### Route Navigation Triggers
- `Activated`, `Deactivated`, `WhileActive`, `WhileInactve` have all been fixed when used inside nested navigation. Previously they would only consider the local navigation, not the entire tree. If the old behavior is still desired you can set the `Path="Local"` option on the navigation.
- `Activated`, `Deactivated` have been fixed to only trigger when the navigation is again stable. If you'd instead like to trigger the moment the active page changes, which is closest to the previous undefined behavior, set `When="Immediate"`
- The `NavigationPageProxy` use pattern has changed. `Rooted` is removed, `Unrooted` is now `Dispose`, and the constructor takes the parent argument. This encourages a safer use (avoiding leaks).

### MapView
- Support MapMarker icon anchor X/Y/File properties when setting MapMarkers via JS
- Added `<MapMarker Tapped="{myHandler}"/>` to retain the data context for each tapped marker.
- Added `<MapView AllowScroll="false"/>` to disable the user panning and scrolling around.
- Fixed a bug causing crashes on iPhone 5s devices when using `ShowMyLocation="true"`

### WebView
- Added `<WebView ScrollEnabled="false"/>` to disable the user panning and scrolling around.

### Fuse.Box / Fuse.Ray
- Uno.Geometry.Box and Uno.Geometry.Ray has been replaced with Fuse.Box and Fuse.Ray.

### MemoryPolicy
- Added `QuickUnload` memory policy to keep data in memory for as short as possible.

### ImageTools
- Added supported for encoding/decoding images to/from base64 on DotNet platforms, including Windows and Mac OS X.

### Bugfixes
- Fixes a bug where the app would crash if a databinding resolved to an incompatible type (e.g. binding a number property to a boolean value). (Marshal.TryConvertTo would throw exception instead of fail gracefully).

### Fuse.Controls.Video
- Fixed a bug where HLS streams would become zero-sized on iOS.

### Expression functions
- added `index` and `offsetIndex` as funtions to get the position of an element inside an `Each`
- added functions `mod`, `even`, `odd`, and `alternate` to complement the index functions. These allow visually grouping elements on the screen based on their index.
- added trigonometric math functions `sin`, `cos`, `tan`, `asin`, `acos`, `atan`, `atan2`, `radiansToDegrees`, `degreesToRadians`
- added math functions `abs`, `sqrt`, `ceil`, `floor`, `exp`, `exp2`, `fract`,`log`, `log2`, `sign`, `pow`, `round`, `trunc`, `clamp`
- added `lerp` function for linear interpolation between values


# 1.0

### FuseJS
- Fixed a bug where disposing a JavaScript tag that has called the findData-method could lead to a crash.

## 1.0.4

### GraphicsView
- Fixed issue where apps would not redraw when returning to Foreground

### ScrollView
- Fixed possible nullref in Scroller that could happen in certain cases while scrolling a ScrollView
- Fixed nullref in Scroll that could happen if there are any pending LostCapture callbacks after the Scroller is Unrooted

### Fuse.Elements
- Fixed an issue where the rendering of one element could bleed into the rendering of another element under some very specific circumstances.


## 1.0.3

### ColumnLayout
- Fixed an issue that would result in a broken layout if a `Sizing="Fill"` was used there wasn't enough space for one column.

### Bug in Container
- Fixed bug in Container which caused crash when the container had no subtree nodes. This caused the Fuse.MaterialDesign community package to stop working.

### Fuse.Controls.Video
- Fixed a bug where we would trigger errors on Android if a live-stream was seeked or paused.

### Experimental.TextureLoader
- Fixed an issue when loading images bigger than the maximum texture-size. Instead of failing, the image gets down-scaled so it fits.


## 1.0.2

This release only upgraded Uno.


## 1.0.1

### Fuse.Elements
- Fixed a bug where elements with many children and some of them were rotated, the rotated elements would appear in the wrong location.


## 1.0.0

### iOS
- Fix bug which could cause visual glitches the first time rotating from Portrait to Landscape

### Fuse.Reactive
- The interfaces `IObservable`, `ISubscriber` and `IObserver` are no longer public (affects any class that implements them). These were made accidentally public in Fuse 0.36. These need to be internal in order to allow behind-the scenes optimizations going forward.

### Bugfixes
- Fixes a bug (regression in 0.36) where functions could not be used as data context in event callbacks.
- Fixed a bug where strings like `"20%"` did not marshal correctly to `Size` when databound.
- Fixed a defect in expression functions `x,y,width,height`, they will not use the correct size if referring to an element that already has a layout

### Instance/Each/Deferred
- Changes to the items will not be collected and new items added once per frame. This avoids certain processing bottlenecks. This should not cause any backwards incompatibilties, though the option `Defer="Immediate"` is available to get the previous behavior.
- `Defer="Deferred"` on `Instance`/`Each` allows the deferred creation of nodes without the need for a `Deferred` node
- `Deferred` now has an implied priority based on the node depth. Items with equal `Priority` will now be ordered based on tree depth: deeper nodes come first.

### Page busy
- A `Page` will now be busy for the first frame (or two) after it is prepared. This will block the `Navigator` from starting the transition during those frames, which should improve first frame jerkyness. The `PrepareBusy` property can be set to `None` to disable this behaviour.

### Text edit controls
- Fixed the behaviour of placeholder text in the text renderer used when targeting desktop. The placeholder text is now always visible when there is no text in the text control, even when it has focus.

### GeoLocation
- The GeoLocation module no longer throws an exception if there are no listeners to the `"error"` event when there is an error.
- Fixed an omission that meant that the old way of listening to GeoLocation events (using `GeoLocation.onChanged = ...` instead of the recommended `EventEmitter` `GeoLocation.on("changed", ...)`) did not work.

### Stroke
- The `Stroke` will no longer emit property changed events for its Brush unless it is pinned. This is not anticipated to be an issue for any projects.

### Fuse.Version
- A new static Uno class has been introduced, called `Fuse.Version`. It contains fields for the major, minor and patch-version, as well as a string with the full version number.

### Native
- Add implementation for `android.view.TextureView` to better support multiple `<GraphicsView />`'s and `<NativeViewHost />`'s on Android. 

### Container
- In order to fix a memory leak in `Container` the pre-rooting structure was changed. Children of the container will not be children of the `Subtree` until rooted. It is not believed this will have any noticable effect; other features, like Trigger, also work this way.

### Gestures
- Extended the ability of gestures at multiple levels in the UI tree to cooperate, or take priority
- SwipeGesture now has priority over ScrollView, even if in an ancestor node
- Edge swipes have priority over directional swipes, regardless of the node they are in
- Removed `SwipeType.Continuous` as it did not work correctly and wouldn't fulfill the known use-case even if it did. Consider using `Auto` instead.
- Deprecated public access to the `Scroller` class. This is an internal class and should not be used. All functionality is accessible via `ScrollView`
- Added `SwipeGesture.GesturePriority` and `ScrollView.GesturePriority` to adjust priorities
- Fixed an issue where a higher level capture where preempt one lower in the UI tree

### Visual
- The `then` argument to `BeginRemoveChild` is now an `Action<Node>` to provide the node to the callback. Add an `Node child` argument to the callback function.

### ImageTools
- Changed the algorithm for creating new file names for temporary images. Previously this used a date format that caused problems when several images were created in sub-second intervals, breaking custom map marker icons, for instance.
- Fixed a memory leak that occured when resizing multiple images one after another.

### Vector drawing
A new vector drawing system has been added to Fuse. This allows drawing of curves, shapes, and simple vector images.
- Added `Curve` which allows drawing of lines and polygons. `CurvePoint` can be used to bind to JavaScript observables and servers as the basis for drawing line graphs
- Reintroduced `Path`, `Ellipse`, `Star` and `RegularPolygon`. These are all backed by the new vector system.
- Added several options to `Ellipse` to allow drawing wedges, like with `Circle`
- Added `Arc` for drawing the outside edge of an `Ellipse`
- Added elliptic arc support to `Path` to support more SVG path data
- Removed `FitMode.StrokeMaximum` and `FitMode.ShrinkToStroke` as they could not be reliably supported or behave in a reasonable fashion. To fit accounting for stroke use a wrapping panel with padding instead.
- Removed `Path.ScaleMode` as stroke scaling is not supported as it was before
- Remove the `Fuse.Drawing.Polygons` and `Fuse.Drawing.Paths` packages. Their functionality has been replaced by the new vector system
- `Fuse.Controls.FillRule` has moved to `Fuse.Drawing.FillRule`

### Default Fonts
- Added the following default-fonts, that can be used like so `<Text Font="Bold" FontSize="30">This is some bold text</Text>`:
  * `Thin`
  * `Light`
  * `Regular`
  * `Medium`
  * `Bold`
  * `ThinItalic`
  * `LightItalic`
  * `Italic`
  * `MediumItalic`
  * `BoldItalic`

### Fuse.Audio
- Due to a bug in Mono we have temporarily removed support for PlaySound in preview on OSX.

### MapView
- Fixed a bug causing crashes on iPhone 5s devices when using `ShowMyLocation="true"`

### ImageFill
- Fixed a bug where the `MemoryPolicy` given would not be correctly used.


## Old

See [the commit history for this file](https://github.com/fusetools/fuselibs-public/commits/master/CHANGELOG.md) for older entries.

<|MERGE_RESOLUTION|>--- conflicted
+++ resolved
@@ -1,6 +1,5 @@
 # Unreleased
 
-<<<<<<< HEAD
 ## Delay Push Notification Registration on iOS
 
 On iOS you can now put the following in your unoproj file:
@@ -16,10 +15,9 @@
 
 ## Image
 - Fixed issue where an `<Image />` could fail to display inside a `<NativeViewHost />` on iOS
-=======
+
 ## Each
 - Fixed a bug where replacing the whole list of items with an empty list would not immediately remove the items from the UI.
->>>>>>> 8efea8a4
 
 ## Router
 - Added several features to allow navigation/routing from within UX, whereas previously JavaScript code was required.
