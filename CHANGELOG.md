# Unreleased

<<<<<<< HEAD
## Expressions
- Added support for boolean `==` and `!=` expressions, which can be used for things like negating expressions.

### DatePicker/TimePicker
- Fixed an Uno reflection bug that caused these pickers to crash in preview.
=======
### ScrollView
- Fixed bug where ScrollView's inside a NativeViewHost would scroll to fast
- Fixed bug where the scrolling indicator in a native ScrollView would not show on iOS
- Added `ContentSize` property on the `Fuse.Controls.Native.IScrollViewHost` interface. Needed by iOS to layout the native scrollview correctly

>>>>>>> 6639735c

# 1.6

## 1.6.0

### Let
- Added specific type version of `Let`, such as `LetFloat` and `LetString`. This improve the ability to connect pieces of the UX together and do animation/transitions in UX without using JavaScript.

### Instantiator
- Improved the internals of `Instantiator` (the base for `Each` and `Instance`). This also fixed a few corner cases with templates not updating, but should otherwise not affect user code.
- Fixed the creation of templates in `Each` / `Instance` when the data context is null/non-extant. It will now not instantiate the templates are all. This prevents some kinds of binding defects and improves efficiency with default templates.

### Element
- Fixed an incorrect cascade of `MinWidth` / `MinHeight`. This could only be noticed in certain scenarios using `BoxSizing="FillAspect"`.
- Fixed the `width`, `height`, `x`, and `y` functions to support an element losing its layout. They become undefined in this case, thus allowing a syntax like `width(element) ?? 50`

### StackPanel
- Fixed the invalid propagation of MaxWidth/MaxHeight in a StackPanel to its children

### Data Context
- Resolved a situation with nested context binding `{}`, such as `With` and `Instance`, where the data would not correctly update

### Selection
- Fixed the ordering of events so that `SelectionChanged` is emitted after the bound value is updated

### Expressions
- Deprecated `UnaryOperator.OnNewOperand` and `OnLostOperand`.  These are part of a broken pattern of using unary expressions (and were not present on Binary/Ternary/QuaternaryOperator). You generally shouldn't need this, and should implement `Compute` instead. In the rare cases you need the vrituals you'll need to extend Expression and implement `Subscribe`, using `ExpressionListener` as a way to capture the correct functionality.
- Moved `VarArgFunction.Argument` to `Expression.Argument`. It's in a base class so still has visibility in `VarArgFunction`.
- `VarArgFunction.Subscription.OnNewData` and `OnLostData` have been sealed. They should not have been open for overriding before as it conflicts with the inner workings on the class. Only the `OnNewPartialArguments` and `OnNewArguments` should be overridden.
- Improved error handling on several operators and math functions. Instead of exceptions these should produce the standard conversion/computation warnings for invalid types.
- Added `size()` function to force conversion to a `Size` or `Size2` type. Useful when dealing with unknown types and some operators that would otherwise result in the undesired conversion.

### Navigation
- Fixed an issue with `Navigator.Pages` not registering pages correctly in certain initialization orders
- Added `$navigationRequest` to `Navigation.Pages` objects. This can be used to fine-tune the navigation.

### Instance
- Added `Instance.Item` to work similar to an `Each` with a single data item

### Expression Functions
- Added `nonNull` for special evaluation handling for temporary null values. This may be useful in migrating code that is now producing many incompatbile argument warnings.
- Changed operators / functions to report warnings if they are provided with invalid arguments. This should help locate errors in code that were previously silent and just didn't evaluate, or evaluated wrong.  Consider using the `??` operator, and the `isNull`, `isDefined` and `nonNull` functions to deal with non-data scenarios.
- Removed `protected` from `BinaryOperator.OnNewOperands`. This was intended to be `internal` as there is no correct way to overload it. If you happened to use it we can provide a different base-class to use for you.

### Fuse.Preview Selection
- Removed the following APIs, that were never meant to be exposed to user-code:
  * `Fuse.Visual.DrawLocalSelection(DrawContext, Rect)`
  * `Fuse.Visual.DrawSelection(DrawContext)`
  * `Fuse.AppBase.InvalidateSelection()`
  * `Fuse.App.DrawSelection(DrawContext)`
  * `Fuse.Preview.SelectionManager`
  * `Fuse.Preview.ISelection`

### Conversions
- Added `float()` expression to force conversion to float values
- Added `string()` expression to force conversion to string values

### Let
- Introduced an experimental `Let` feature that allows creating expression aliases and local variables in UX

### Timer
- Fixed issue where creating a repeating `Timer` with 0 delay in JavaScript would not prevent the worker thread to become idle.

### RangeControl
- `RangeControl.Value` and `RangeControl2D.Value` are not longer clamped to the `Range` of the control. This fixes issues where the `Value` was incorrectly modified when the range and value were both data bound. The user behaviors `LinearRangeBehavior` and `CircularRangeBehavior` will both however clamp to the range -- the user cannot select outside the range.

### Observables and bindings
- Fixed an issue where missing data was propagated as null. This will affect Observable's that contain zero data, and may have resulted in some bindings showing old/incorrect data.

### Multi-density image sources
- Fixed an issue where the desired size of a multi-density source ended up as the pixel size of the selected image source. The effect was that images rendered on a high-density screen, would appear larger than on a low density screen.

### Timeline
- Fixed an issue where `PlayMode="Wrap"` would not loop if the duration was less than 1 second

### Expressions
- Added `isDefined` to check if a value is known in the context
- Added `isNull` to check if a value is null or doesn't exist

### Router
- Added object support to `Router` script functions, such as `goto`, `push`, `bookmark`, etc. This mirrors the upcoming Model ability to use objects as path elements.
- Added object support to `Modify/Push/GotoRoute` actions.
- Added `NavigationControl.modifyPath` to the JavaScript interface. This allows extended local path manipulation without using a router.

### TextView
- Fixed iOS issue where the return key would display "next" instead of "return".

### Navigation
- `Navigator` blocks input to pages while trasitioning to new pages. To get the old behaviour, where input is not blocked, set `<Navigator BlockInput="Never">`.

### Fuse.Reactive
- Added `OnLostData` to the `IListener` interface. This is needed to properly deal with changes in context in
 Preview, Model, and some JavaScript situations.
- Added `OnLostData` to the `InnerListener` class. Implementations should deal with this scenario.
- Changed null coalesce `??` to use the default when the left operand doesn't exist, not just when it's null

### Fuse.Marshal
- `ToDouble` replaced with `TryToDouble` for naming consistency (old names remain as deprecated)

### Fuse.Panel
- Fixed a bug where `IsFrozen` would ignore `Panel.Opacity`.

### Scripting
- `Fuse.Scripting`'s `Function` type has a `Call` method, this now takes a `Scripting.Context`. This guarentees that it can only occur on the VM thread.
- `Fuse.Scripting`'s `Object` type has a `CallMethod` method, this now takes a `Scripting.Context`. This guarentees that it can only occur on the VM thread.
- IMirror is no longer implemented by ThreadWorker. This functionality has been moved to the context
- Moved `ArrayMirror`, `ClassInstance`, `ModuleInstance`, `ObjectMirror`, `Observable`, `ObservableProperty`, `RootableScriptModule` & `ThreadWorker` to the `Fuse.Scripting.JavaScript` namespace
- Removed the `CanEvaluate` method and instead rely on the passing of the `Scripting.Context` to know if we are on the VM thread or not.
- The 'wrapping' functionality has been moved from the `ThreadWorker` to a standalone static class called `TypeWrapper`. The `IThreadWorker` no longer provides `Wrap` & `UnWrap`
- `ThreadWorker.ScriptClass` functionality moved to context. We will likely want to factor this out to a helper class however for now the major benefit is that `ThreadWorker` no longer owns these features.
- Remove the public `Context` property from the `ThreadWorker`. Sadly the context is still available via the internal field so that the tests can work. This will need to be fixed.
- `Fuse.Reactive` now depends on `Fuse.Scripting` so that it can talk about the `Scripting.Context` in it's provided interfaces.
- `DateTimeConverterHelpers` moved to its own uno file.
- `IMirror`'s `Reflect` now takes a `Scripting.Context`
- IThreadWorker no longer implement IDispatcher
- `Fuse.Scripting.JavaScript`'s `ThreadWorker` no longer blocks on construction
- Implemented `console.error`, `console.warn` and `console.info`
- Improved formatting for the above functions, as well as for `console.log`
- The `ScriptMethod<T>` contstructor now throws if it's passed `ExecutionThread.MainThread` with Func, instead of failing to run it later on.
- The `ScriptMethodInline` constructor that takes an `ExecutionThread` as an argument is now obsolete. Use the one without instead. JavaScript needs to run on the JavaScript thread anyway.
- The `ScriptMethod<T>` contstructor that takes `Func` and `ExecutionThread` as arguments is now obsolete. Use the one without instead.
- Calling script-methods that doesn't take any arguments should now consistently give an error. This was already the case for many functions. This is intended to ensure user-code is forward-compatible.
- `ScriptException.ErrorMessage` has been marked as obsolete, use `ScriptException.Message` instead.
- `ScriptException.Message` no longer includes all details about the script-exception, only the message itself. If you want the extra information, use `ScriptException.ToString()`, or check the specific fields.
- `Fuse.IScriptException` has been marked as obsolete. This was previously unused.
- `ScriptException.JSStackTrace` has been marked as obsolete, use `ScriptException.ScriptStackTrace` instead.
- `ScriptException.SourceLine` has been marked as obsolete, and consistently returns null now. The latter was always the case except for when using V8 before. The same information can be deduced from the project files and FileName + LineNumber fields.
- `ModuleResult.Object` has been marked as obsolete. Use `ModuleResult.GetObject(Context)` instead.
- `ModuleResult.Exports` has been marked as obsolete. Use `ModuleResult.GetExports(Context)` instead.
- `Function.Call`, `Function.Construct`, `Object.InstanceOf` and `Object.CallMethod` now takes a `Context` as their first argument. The old signatures has been marked as obsolete.


### JavaScript: JavaScriptCore on Android
- Added support for JavaScriptCore on Android. Build with `-DUSE_JAVASCRIPTCORE` to enable it on Android. JavaScriptCore is by default enabled on iOS.


# 1.4

## 1.4.1

### Expressions
- Fixed an issue where toUpper and toLower would crash on null intput. Now they propagate null instead.

### DatePicker/TimePicker
- Fixed an issue where some properties (for example `TimePicker.Is24HourView`) wouldn't work when set from UX.
- Fixed a documentation issue with `TimePicker` where the code example used the wrong name for the `Is24HourView` property.

## 1.4.0

### Notifications
- Fix regression causing iOS apps not to be accepted to the Store apparently due to use of push-notifications even though they are not used in the project.

### TextInput
- Fixed issue on android where placeholder text on a `<TextInput IsPassword="true" />` would be drawn as password dots

### Scripting.Context
- Invoke now takes an `Action<Scripting.Context>`. This is the first step in refactoring our scripting layer to make sure code does not evaluate JS on the wrong thread
- The `Observable` property has been removed from Context & IThreadWorker

### Fuse.Reactive.JavaScript
- Fuse.Reactive.JavaScript has been renamed to Fuse.Scripting.JavaScript & the separate VM packages are now subdirectories of this package

### DesktopApp Updates
- Fixed an issue about certain event not triggering a proper update and redraw on desktop preview/build

### RangeControl
- `LinearRangeBehavior` now correctly responds to `UserStep` values, providing quantized input
- Fixed `RangeControl.RelativeValue` to properly update when bound in UX
- Allowed `Minimum` to be less than `Maximum` on `RangeControl` making it easier to do left-to-right `100..0` ranges.
- Fixed a defect in position calculations in `LinearRangeBehavior`. It now uses the immediate Element parent for bounds calculation as opposed to the `RangeControl`.
- Added `UserStep` support to Android and iOS native Slider

### WebView
- Exported the methods goBack, goForward, reload and stop for use in FuseJS
- Fixed regression in 1.3 that broke WebView when using URISchemeHandler

### ScrollViewPager
- Fixed a NullReferenceError that could happen while using ScrollViewPager in preview

### DatePicker
- Introduced Fuse.Controls.DatePicker class, which wraps native date pickers on Android and iOS. See the `DatePicker` class documentation for more details.

### TimePicker
- Introduced Fuse.Controls.TimePicker class, which wraps native time pickers on Android and iOS. See the `TimePicker` class documentation for more details.

### TextView
- Fixed bug on Android where setting `TextWrapping="NoWrap"` would force the `TextView` to be single line. New behavior is to instead allow the view to scroll horizontally instead of automatically wrapping the text.

### MultiDensityImageSource
- Added native support, meaning it can be used by images inside a `NativeViewHost`.

### Video
- Fixed bug in Video where playback actions, like `Play`, used before the video was initialized would end up getting swallowed.
- Added some JavaScript methods to `Video` to make it easier to control playback from JavaScript, as well as obtaining information the video duration.
- Made `Video.Duration` and `Video.Position` property-bindable.

### Fuse.Marshal:
- Fixed a bug where UX expressions that produce two component floats did not expand to four compoent floats the same same way as literals did.

### Fuse.Reactive framework changes (Uno-level)
- These are breaking changes, but very unlikely to affect your app:
 * The `DataBinding`, `EventBinding` and `ExpressionBinding` class constructors no longer take a `NameTable` argument.
 * The `Name` and `This` expression classes has been removed. The UX compiler will now compile these as `Constant` expressions that contain the actual objects instead.
 * The `IContext` interface no longer contains the `NameTable` property.
 * The `Fuse.IRaw` interface removed (now internal to the `Fuse.Reactive.JavaScript` package). Had no practical public use.
 * The `Fuse.Reactive.ListMirror` class is no longer public. This was never intended to be public and has no practical public application.
 * Added detailed docs for many of the interfaces in the `Fuse.Reactive` namespace.
 * The `Fuse.Reactive.IWriteable` interface has changed (breaking!). The method signature is now `bool TrySetExclusive(object)` instead of `void SetExclusive(object)`. Unlikely to affect your code.
 * `IObservable` and `IObservableArray` no longer push their initial value on `Subscribe`.

### Image
- Image will now respect Exif orientation.


# 1.3

## 1.3.2

### Callback
- Fixed a regression where args.sender was no longer the `ux:Name` of the parent of the trigger.

## 1.3.1

### Navigation
- Fixed an issue where `PageControl.ActiveIndex` would not update if navigation done with JavaScript `seekToPath` or `Router` interfaces.

## 1.3.0

### Native UI:
- Fixed bug on iOS that could cause native views from thirdparty libraries to get an incorrect position. (Fixes issues with Firebase AdMob)

### JavaScript: Optional explicit require() of UX symbols
- Symbols declared with `ux:Name`, `ux:Dependency` or `dep` are now also available to `require()` for `<JavaScript>` modules using the `ux:` prefix. This allows us to write code that plays nicer with transpilers and linters. Using require for names declared in UX is optional, but may make the code more readable and maintainable, e.g. `var router = require("ux:router")` over just using `router` with no declaration.

### Fuse.Drawing.Surface
- Fixed a problem where horizontal or vertical lines would not draw in the .NET backend.

### Attract
- Fixed an issue with `attract` not updating when using a data binding as the source value

### Fonts
- Fixed bug where the default font on Android could end up being null.

### ViewHandle
- Fixed issue where Images with Mask could end up not displaying. This happend due to unnecessary invalidation of the implicit native GraphicsView in the app root. This invalidation was introduced when the Surface API was implemented for native. Invalidation is now opt-in on ViewHandle

### Fuse.Drawing.Primitives
- Fixed issue where Circles could draw incorrect due to floating point precision
- Fixed issue where Rectangles could render incorreclty due to FP16 precision limitation.

### Navigation
- Added `Navigator.Pages` to bind the local history to an observable/model
- Added `PageControl.Pages` to bind the list of available pages to an observable/model
- Fixed the semantics of `PageControl.ActiveIndex` to work with dynamic pages. The output, getter, will only be updated when the navigation is intentionally changed to a new page. Previously it would always reflect the current page, which causes problem with dynamic pages. The variation between th desired target and actual target only lasts while the desired target is not yet rooted.
- Changed how `Router` maintains history. This resolves several minor issues, including local histories (though this isn't fully exposed yet). It's intended to be backwards compatible for all known use-cases.
- Changed `IRouterOutlet` and related types to be internal. This was not meant to be public as it's a private detail of the navigation system and could not be implemented correctly by users.
- Removed the `Navigator` `IsReusable` property. These were deprecated over a year ago. Use `Resuse="Any"` instead.
- Removed `PageControl.TransitionEasing` and `Pagecontrol.TransitionDuration`. These were deprecated over a year ago. Use a `NavigationMotion` object instead with `GotoEasing` and `GotoDuration` properties.
- Removed `PageIndicator.DotTemplate` and `PageIndicator.DotFactor`. These were deprecated over a year ago. Use a `ux:Tempate="Dot"` child instead.
- Removed `Navigation.PageData`. It was always meant to be internal and has no public use.
- Allowed `GoBack` and `WhileCanGoBack` on the router to properly interact with bound observable/model `PageHistory`

### ScriptClass
- Added ScriptPromise. This adds support for passing Promises between Uno and the scripting engine. Very useful when dealing with async stuff and JavaScript
- Added ScriptReadonlyProperty. This feature lets you expose readonly data in JavaScript. Useful for exposing constants for example

### WebView
Fixed issue where custom URI schemes were matched too greedily in URLs, making for erroneously intercepted URL requests.

### Delay Push Notification Registration on iOS

On iOS you can now put the following in your unoproj file:

```
    "iOS": {
        "PushNotifications": {
            "RegisterOnLaunch": false
        }
    },
```
which will stop push notifications registering (and potentially asking for permissions) on launch. Your must then call `register()` from JS when you wish to begin using push notifications. On android this option & register are silently ignored.

### Image
- Fixed issue where an `<Image />` could fail to display inside a `<NativeViewHost />` on iOS
- Fixed an issue where a JPEG image from a misconfigured server using `image/jpg` would fail to load.

### Each
- Fixed a bug where replacing the whole list of items with an empty list would not immediately remove the items from the UI.

### Router
- Added several features to allow navigation/routing from within UX, whereas previously JavaScript code was required.
- Added `ModifyRoute`, `GotoRoute` and `PushRoute` actions to replace `RouterModify`. These all have a `Path` property.
	<Each Items="{tags}">
		<Text Value="{tag}">
			<Clicked>
				<PushRoute Path=" 'list', 'tag' : ('id': {tag})"/>
			</Clicked>
		</Text>
	</Each>
- Added `gotoRoute`, `pushRoute`, and `modifyRoute` expression events which allow for simple navigation in event handlers.
	<Button Text="View Details" Clicked="gotoRoute( 'home', 'user' : ( 'id': {userId}) )"/>

### ScrollViewPager
- Added `ScrollViewPage` which simplifies the creation of infinite scrolling lists

### Ellipse
- Added missing hit testing from `Ellipse`. If you relied on there not being any hit testing on an ellipse add `HitTestMode="None"`

### Video
- Xamarin Mac was upgraded to support 64-bit executables on macOS.

### Triggers
- Fixed an issue where certain triggers would not skip their animation/actions as part of the Bypass phase. This will not likely affect many projects, but may resolve some spurious issues where animations did not bypass under certain conditions.
- Fixed an issue where `WhileVisibleInScrollView` did not respect the Bypass phase for element layout.
  * If you required this behaviour add `Bypass="None"` to the trigger -- in exceptional cases you can add `Bypass="ExceptLayout"` to get the precise previous behaviour, but it should not be required, and is only temporarily available for backwards compatibility.
- Several triggers were modified to properly look up the tree for a target node, whereas previously they may have only checked the immediate parent. The affected triggers are `BringIntoView`, `Show`,`Hide`,`Collapse`, `Toggle`, `TransitionState`, `Callback`, `CancelInteractions`, `Stop`, `Play`, `Resume`, `Pause`, `TransitionLayout`, `BringToFront`, `SendToBack`, `EvaluateJS`, `RaiseUserEvent`, `ScrollTo`. This should only change previous behavior if the action was previously configured incorrectly and did nothing or already found the wrong node. Many of the actions have a `Target` to target a specific node, or `TargetNode` to specify where the search begins.
- Changed/fixed `Trigger` to provide the trigger itself as the target node to a `TriggerAction`, previously it'd provide the parent of the trigger. The old behaviour was due to an old tree structure. This should have been updated a long time ago. This allows actions to reference the trigger in which they are contained. If you've created a custom Uno `TriggerAction` and need the old behaviour modify your `Perform(Node target)` to use `target.Parent`. Triggers should in general scan upwards from the target node.

### ScrollView
- Added minimal support to WhileVisibleInScrollView for changes in Element layout updating the status

### Fuse.Drawing.Surface
- Added support for the Surface API in native UI for iOS. Meaning that `Curve`, `VectorLayer` and charting will work inside a `NativeViewHost`.

### TextInput
- Fixed issue on Android causing text to align incorrectly if being scrolled and unfocused.

### WrapPanel
- Added possibility to use `RowAlignment` to align the elements in the major direction of the `WrapPanel` as well as in the minor.

### Optimizations
- Optimized UpdateManager dispatcher to deal better with high numbers of dispatches per frame (as when populating long lists).
- Optimized how ZOrder was computed which improves layout and tree initialization speed. Inlcudes a minor change on the `ITreeRenderer` interface, unlikely to affect your code.
- Optimized how bounding boxes are calculated (improves layout and rendering performance).
- Optimized how render bounds are compounded for larger lists.
- Several low-level optimizations that speeds up scenarios with long lists (e.g. scrollviews). Here are the Uno-level details:
 * Optimized the implementation of the `Visual.Children` collection to be an implicitly linked list. This avoids all memory allocation and shifting in connection with inserting and removing nodes from a parent, and ensures a `O(1)` cost for all child list manipulations.
 * Introduced new public API: `Node.NextSibling<T>()` and `Node.PreviousSibling<T>()`, which can be together with `Visual.FirstChild<T>()` and `Visual.LastChild<T>()`. The recommended way of iterating over the children of a `Visual` is now `for (var c = parent.FirstChild<Visual>(); c != null; c = c.NextSibling<Visual>())` where `Visual` can be replaced with the desired node type to visit.

### Marshalling
- Fuse.Scripting now knows about the JS `Date` type, allowing instances to be passed to/from Uno in the form of `Uno.DateTime` objects. This support extends to databinding, `NativeModule`s, `ScriptClass`s, and the `Context.Wrap/Unwrap` API.
- Binding an object that does not implement `IArray` to a property that expects `IArray` will now automatically convert the value to an array of length 1.

### UpdateManager changes (Uno-level)
- Breaking change: Several entrypoints on UpdateManager now take a `LayoutPriority` enum instead of `int` as the `priority` argument. Very unlikely to affect user code code.
- Fixed an issue where writes to `FuseJS/Observables` would not dispatch in the right order on the UI thread if interleaved with `ScriptClass` callbacks (slightly breaking behavior).


# 1.2

## 1.2.1

### Fuse.Elements
- Fixed an issue where the ElementBatcher ended up throwing an Exception complaining about the element not having a caching rect.


## 1.2.0

### Fuse.Text
- Fixed an issue where the combination of `-DUSE_HARFBUZZ`, `-DCOCOAPODS` *and* certain Pods (in particular Firebase.Database has been identified) caused an app to link to symbols that the AppStore disallows.

### Each
- Fixed an issue where removing an element would not actually remove the element

### Image
- Fixed issue where an `<Image />` could fail to display inside a `<NativeViewHost />` on iOS

### Router
- Added `findRouter` function making it easier to use a router in a page deep inside the UI
- Fixed and issue where relative paths and nested `Router` gave an error about unknown paths

### UX Expressions (Uno-level)
- Introduced support for variable arguments to UX functions - inherit from the `Fuse.Reactive.VarArgFunction` class.
- The classes `Vector2`, `Vector3` and `Vector4` in `Fuse.Reactive` are now removed and replaced with the general purpose, variable-argument version `Vector` instead. This ensures vectors of any length are treated the same way. This is backwards incompatible in the unlikely case of having used these classes explicitly from Uno code.
- Added support for name-value pair syntax: `name: value`. Can be used for JSON-like object notation and named arguments in custom functions. Any vector of name-value pairs is interpreted as an `IObject`, e.g. `{name: 'Joe', apples: 10}` is an object.

### Templates
- Added `Identity` and `IdentityKey` to `Each`. This allows created visuals to be reused when replaced with `replaceAt` or `replaceAll` in an Observable.
- Triggers may now use templates which will be instantiated and added to the parent when active (like a node child).
	<WhileActive>
		<Circle ux:Generate="Template" Color="#AFA" Width="50" Height="50" Alignment="BottomRight"/>
	</WhileActive>
- Added templates to `NodeGroup`, which can now be used in `Each.TemplateSource` and `Instance.TemplateSource`
- `Each`, using `TemplateSource`, will no longer respond to template changes after rooting. This was done to simplify the code, and to support alternate sources, and is a minor perf improvement. It's not likely to affect any code since it didn't work correctly, and there's no way in UX to modify templates after rooting.
- A memory leak was fixed by changing `Instantiator.TemplateSource` to a WeakReference. Only if you assigned this property a temporary value in Uno would this change impact your code.
- Clarified/fixed some issues with how `Each`/`Instances` handled default templates. Previously if no matching template was found all the specified templates, or a subset, might have erronously been used. Now, as was always intended, if you use `MatchKey` and wish to have a default template you must specifiy `ux:DefaultTemplate="true"` on the default template. You cannot have multiple fallback templates, just as you can have only one template of a particular name.
- If a `ux:DefaultTemplate="true"` is specified it will be the template that is used; the complete list of templates will not be used.

### Fuse.Share
- Fixed issue where using Fuse.Share would crash on iPad. Users must provide a position for spawn origin for the share popover. Check the Fuse.Share docs for more details.
- Made iOS implementation internal, this was never ment to be public in the first place

### Optimizations
- Optimized hit testing calculations. Improves scrolling in large scroll views with deep trees inside, among other things.
- Optimized redundant OpenGL rendertarget operations. Gives speedups on some platforms.
- Optimized invalidation strategy for transforms, to avoid subtree traversion. This improves performance generally when animating large subtrees (e.g. scrollviews).
- Backwards incompatible optimization change: The `protected virtual void Visual.OnInvalidateWorldTransform()` method was removed. The contract of this method was very expensive to implement as it had to be called on all nodes, just in case it was overridden somewhere. If you have custom Uno code relying on this method (unlikely), then please rewrite to explicitly subscribe to the `Visual.WorldTransformInvalidated` event instead, like so: Override `OnRooted` and do `WorldTransformInvalidated += OnInvalidateWorldTransform;`, Override `OnUnrooted` and to `WorldTransformInvalidated -= OnInvalidateWorldTransform;`, then rewrite `protected override void OnInvalidateWorldTransform()` to `void OnInvalidateWorldTransform(object sender, EventArgs args)`
- To improve rendering speed, Fuse no longer checks for OpenGL errors in release builds in some performance-critical code paths  
- Improved perceived ScrollView performance by preventing caching while pointers are pressed on them, avoiding inconsistent framerates.
- Fixed a bug which prevented elements like `Image` to use fast-track rendering in trivial cases with opacity (avoids render to texture).
- Optimized how bounding boxes are calculated (improves layout and rendering performance).

### Multitouch
- Fixed issue where during multitouch all input would stop if one finger was lifted.
- Added the option to opt-out of automatic handling of touch events when implementing a native view.

### Attract
- Added the `attract` feature, which was previously only in premiumlibs. This provides a much simpler syntax for animation than the `Attractor` behavior.

### Gesture
- The experimental `IGesture` interface has changed. 
  * The `Significance`, `Priority` and `PriotityAdjustment` have been merged into the single `GetPriority` function.
  * `OnCapture` is changed to `OnCaptureChanged` and provides the previous capture state 
- `Clicked`, `DoubleClicked`, `Tapped`, `DoubleTapped`, and `LongPressed` have been corrected to only detect the primary "first" pointer press. If you'd like to accept any pointer index add `PointerIndex="Any"` to the gesture.
    <Clicked PointerIndex="Any"/>
- `SwipeGesture`, `ScrollView`, `LinearRangeBehaviour` (`Slider`), `CircularRangeBehaviour`, `Clicked`, `Tapped`, `DoubleClicked`, `DoubleTapped`, `LongPressed`, `WhilePressed` all use the gesture system now. They have a `GesturePriority` property which can be used to adjust relative priorities -- though mostly the defaults should be fine.
- The `SwipeGesture.GesturePriority` default is changed from `High` to `Low`. This better fits with how the priorities should work together in a typical app and in general shouldn't affect any usual layouts. You can alter the priority with `GesturePriority="High"`

### Each Reuse
- Added `Reuse` to `Each` allowing the reuse of nodes
- Added `OnChildMoved` to `Visual`. Anything implementing `OnChildAdded` or `OnChildRemoved` will likely need to implement `OnChildMoved` as well. This happens when a child's position in `Children` list changes.
- Added `OnChildMovedWhileRooted` to `IParentObserver`

### UX Expression improvements
- Added `parameter(page)` function which returns the routing parameter of the page parsed as an JSON string.
- UX expressions now support arbitrary array lookups, e.g. `{someArray[index+3]}`. The same syntax can also be used with string keys, e.g `{someObject[someKey]}`. The lookup is fully reactive - both the collection and the key/index can change.

### JavaScript Dependency Injection
- Added support for injecting UX expressions into `<JavaScript>` tags using the `dep` XML namespace. See docs on `JavaScript.Dependencies` for details.

### WhileVisibleInScrollView
- Added `How` property to `WhileVisibleInScrollView` trigger that accepts values `Partial` (default) and `Full`. When set to `Full`, the trigger is only active when the whole element bounds are inside view.

## WebSocket
- Fixed connection problems on ios devices.


# 1.1

## 1.1.1

### Navigation
- Fixed an issue where `Activated` and `WhileActivated` within an `EdgeNavigator` did not correctly identify an active state
- Changed `EdgeNavigation` to return a page in `Active` when no side-panels are active

### Fuse.Share
- Fixed a crash in the iOS implementation for Fuse.Share that could happen on iPad.

### FuseJS
- Fixed a bug where disposing a JavaScript tag that has called the findData-method could lead to a crash.


## 1.1.0

### WhileActive
- Fixed a crash in the rooting of certain tree structures using any of the Navigation triggers such as `WhileActive`

### Fuse.ImageTools
- Fixed bug preventing handling of `KEEP_ASPECT` resize mode on Android when using ImageTools.resize 

### Fuse.Camera
- iOS: Fixed crash when using Fuse.Camera alongside `<iOS.StatusBarConfig IsVisible="false" />`

### Fuse.Launchers
- Fixed bug on iOS where URIs were incorrectly encoded, leading to some input with reserved URI-characters misbehaving.

### ImageTools
- Fixed bug in Android implementation that could result in errors due to prematurely recycled bitmaps

### FuseJS/Bundle
- Added `.list()` to fetch a list of all bundled files
- Added `.readBuffer()` to read a bundle as an ArrayBuffer
- Added `.extract()` to write a bundled file into a destination path

### Image
- A failed to load Image with a Url will now try again when the Url is used again in a new Image
- Added `reload` and `retry` JavaScript functions on `Image` to allow reloading failed images.
- Fixed infinite recursion bug that could happen if a MemoryPolicy is set on a MultiDensityImageSource

### ScrollingAnimation
- Fixed issue where the animation could become out of sync if the properties on ScrollingAnimation were updated.

### macOS SIGILL problems
- Updated the bundled Freetype library on macOS to now (again) include both 32-bit and 64-bit symbols, which fixes an issue where .NET and preview builds would crash with a SIGILL at startup when running on older Mac models.
- Updated the bundled libjpeg, libpng, Freetype, and SDL2 libaries for macOS to not use AVX instructions, since they are incompatible with the CPUs in some older Mac models. This fixes an issue with SIGILLs in native builds.

### Native
- Added feature toggle for implicit `GraphicsView`. If you are making an app using only Native UI disabling the implicit `GraphicsView` can increase performance. Disable the `GraphicsView` by defining `DISABLE_IMPLICIT_GRAPHICSVIEW` when building. For example `uno build -t=ios -DDISABLE_IMPLICIT_GRAPHICSVIEW`

### Gestures
- Fuse.Input.Gesture now only has an internal constructor. This means that external code can't instantiate it. But before, they already couldn't do so in a *meaningful* way, so this shouldn't really affect any applications.

### Native TextInput
- Fixed issue where focusing a `<TextInput />` or `<TextView />` by tapping it would not update the caret position accordingly. 

### Route Navigation Triggers
- `Activated`, `Deactivated`, `WhileActive`, `WhileInactve` have all been fixed when used inside nested navigation. Previously they would only consider the local navigation, not the entire tree. If the old behavior is still desired you can set the `Path="Local"` option on the navigation.
- `Activated`, `Deactivated` have been fixed to only trigger when the navigation is again stable. If you'd instead like to trigger the moment the active page changes, which is closest to the previous undefined behavior, set `When="Immediate"`
- The `NavigationPageProxy` use pattern has changed. `Rooted` is removed, `Unrooted` is now `Dispose`, and the constructor takes the parent argument. This encourages a safer use (avoiding leaks).

### MapView
- Support MapMarker icon anchor X/Y/File properties when setting MapMarkers via JS
- Added `<MapMarker Tapped="{myHandler}"/>` to retain the data context for each tapped marker.
- Added `<MapView AllowScroll="false"/>` to disable the user panning and scrolling around.
- Fixed a bug causing crashes on iPhone 5s devices when using `ShowMyLocation="true"`

### WebView
- Added `<WebView ScrollEnabled="false"/>` to disable the user panning and scrolling around.

### Fuse.Box / Fuse.Ray
- Uno.Geometry.Box and Uno.Geometry.Ray has been replaced with Fuse.Box and Fuse.Ray.

### MemoryPolicy
- Added `QuickUnload` memory policy to keep data in memory for as short as possible.

### ImageTools
- Added supported for encoding/decoding images to/from base64 on DotNet platforms, including Windows and Mac OS X.

### Bugfixes
- Fixes a bug where the app would crash if a databinding resolved to an incompatible type (e.g. binding a number property to a boolean value). (Marshal.TryConvertTo would throw exception instead of fail gracefully).

### Fuse.Controls.Video
- Fixed a bug where HLS streams would become zero-sized on iOS.

### Expression functions
- added `index` and `offsetIndex` as funtions to get the position of an element inside an `Each`
- added functions `mod`, `even`, `odd`, and `alternate` to complement the index functions. These allow visually grouping elements on the screen based on their index.
- added trigonometric math functions `sin`, `cos`, `tan`, `asin`, `acos`, `atan`, `atan2`, `radiansToDegrees`, `degreesToRadians`
- added math functions `abs`, `sqrt`, `ceil`, `floor`, `exp`, `exp2`, `fract`,`log`, `log2`, `sign`, `pow`, `round`, `trunc`, `clamp`
- added `lerp` function for linear interpolation between values


# 1.0

### FuseJS
- Fixed a bug where disposing a JavaScript tag that has called the findData-method could lead to a crash.

## 1.0.4

### GraphicsView
- Fixed issue where apps would not redraw when returning to Foreground

### ScrollView
- Fixed possible nullref in Scroller that could happen in certain cases while scrolling a ScrollView
- Fixed nullref in Scroll that could happen if there are any pending LostCapture callbacks after the Scroller is Unrooted

### Fuse.Elements
- Fixed an issue where the rendering of one element could bleed into the rendering of another element under some very specific circumstances.


## 1.0.3

### ColumnLayout
- Fixed an issue that would result in a broken layout if a `Sizing="Fill"` was used there wasn't enough space for one column.

### Bug in Container
- Fixed bug in Container which caused crash when the container had no subtree nodes. This caused the Fuse.MaterialDesign community package to stop working.

### Fuse.Controls.Video
- Fixed a bug where we would trigger errors on Android if a live-stream was seeked or paused.

### Experimental.TextureLoader
- Fixed an issue when loading images bigger than the maximum texture-size. Instead of failing, the image gets down-scaled so it fits.


## 1.0.2

This release only upgraded Uno.


## 1.0.1

### Fuse.Elements
- Fixed a bug where elements with many children and some of them were rotated, the rotated elements would appear in the wrong location.


## 1.0.0

### iOS
- Fix bug which could cause visual glitches the first time rotating from Portrait to Landscape

### Fuse.Reactive
- The interfaces `IObservable`, `ISubscriber` and `IObserver` are no longer public (affects any class that implements them). These were made accidentally public in Fuse 0.36. These need to be internal in order to allow behind-the scenes optimizations going forward.

### Bugfixes
- Fixes a bug (regression in 0.36) where functions could not be used as data context in event callbacks.
- Fixed a bug where strings like `"20%"` did not marshal correctly to `Size` when databound.
- Fixed a defect in expression functions `x,y,width,height`, they will not use the correct size if referring to an element that already has a layout

### Instance/Each/Deferred
- Changes to the items will not be collected and new items added once per frame. This avoids certain processing bottlenecks. This should not cause any backwards incompatibilties, though the option `Defer="Immediate"` is available to get the previous behavior.
- `Defer="Deferred"` on `Instance`/`Each` allows the deferred creation of nodes without the need for a `Deferred` node
- `Deferred` now has an implied priority based on the node depth. Items with equal `Priority` will now be ordered based on tree depth: deeper nodes come first.

### Page busy
- A `Page` will now be busy for the first frame (or two) after it is prepared. This will block the `Navigator` from starting the transition during those frames, which should improve first frame jerkyness. The `PrepareBusy` property can be set to `None` to disable this behaviour.

### Text edit controls
- Fixed the behaviour of placeholder text in the text renderer used when targeting desktop. The placeholder text is now always visible when there is no text in the text control, even when it has focus.

### GeoLocation
- The GeoLocation module no longer throws an exception if there are no listeners to the `"error"` event when there is an error.
- Fixed an omission that meant that the old way of listening to GeoLocation events (using `GeoLocation.onChanged = ...` instead of the recommended `EventEmitter` `GeoLocation.on("changed", ...)`) did not work.

### Stroke
- The `Stroke` will no longer emit property changed events for its Brush unless it is pinned. This is not anticipated to be an issue for any projects.

### Fuse.Version
- A new static Uno class has been introduced, called `Fuse.Version`. It contains fields for the major, minor and patch-version, as well as a string with the full version number.

### Native
- Add implementation for `android.view.TextureView` to better support multiple `<GraphicsView />`'s and `<NativeViewHost />`'s on Android. 

### Container
- In order to fix a memory leak in `Container` the pre-rooting structure was changed. Children of the container will not be children of the `Subtree` until rooted. It is not believed this will have any noticable effect; other features, like Trigger, also work this way.

### Gestures
- Extended the ability of gestures at multiple levels in the UI tree to cooperate, or take priority
- SwipeGesture now has priority over ScrollView, even if in an ancestor node
- Edge swipes have priority over directional swipes, regardless of the node they are in
- Removed `SwipeType.Continuous` as it did not work correctly and wouldn't fulfill the known use-case even if it did. Consider using `Auto` instead.
- Deprecated public access to the `Scroller` class. This is an internal class and should not be used. All functionality is accessible via `ScrollView`
- Added `SwipeGesture.GesturePriority` and `ScrollView.GesturePriority` to adjust priorities
- Fixed an issue where a higher level capture where preempt one lower in the UI tree

### Visual
- The `then` argument to `BeginRemoveChild` is now an `Action<Node>` to provide the node to the callback. Add an `Node child` argument to the callback function.

### ImageTools
- Changed the algorithm for creating new file names for temporary images. Previously this used a date format that caused problems when several images were created in sub-second intervals, breaking custom map marker icons, for instance.
- Fixed a memory leak that occured when resizing multiple images one after another.

### Vector drawing
A new vector drawing system has been added to Fuse. This allows drawing of curves, shapes, and simple vector images.
- Added `Curve` which allows drawing of lines and polygons. `CurvePoint` can be used to bind to JavaScript observables and servers as the basis for drawing line graphs
- Reintroduced `Path`, `Ellipse`, `Star` and `RegularPolygon`. These are all backed by the new vector system.
- Added several options to `Ellipse` to allow drawing wedges, like with `Circle`
- Added `Arc` for drawing the outside edge of an `Ellipse`
- Added elliptic arc support to `Path` to support more SVG path data
- Removed `FitMode.StrokeMaximum` and `FitMode.ShrinkToStroke` as they could not be reliably supported or behave in a reasonable fashion. To fit accounting for stroke use a wrapping panel with padding instead.
- Removed `Path.ScaleMode` as stroke scaling is not supported as it was before
- Remove the `Fuse.Drawing.Polygons` and `Fuse.Drawing.Paths` packages. Their functionality has been replaced by the new vector system
- `Fuse.Controls.FillRule` has moved to `Fuse.Drawing.FillRule`

### Default Fonts
- Added the following default-fonts, that can be used like so `<Text Font="Bold" FontSize="30">This is some bold text</Text>`:
  * `Thin`
  * `Light`
  * `Regular`
  * `Medium`
  * `Bold`
  * `ThinItalic`
  * `LightItalic`
  * `Italic`
  * `MediumItalic`
  * `BoldItalic`

### Fuse.Audio
- Due to a bug in Mono we have temporarily removed support for PlaySound in preview on OSX.

### MapView
- Fixed a bug causing crashes on iPhone 5s devices when using `ShowMyLocation="true"`

### ImageFill
- Fixed a bug where the `MemoryPolicy` given would not be correctly used.


## Old

See [the commit history for this file](https://github.com/fusetools/fuselibs-public/commits/master/CHANGELOG.md) for older entries.<|MERGE_RESOLUTION|>--- conflicted
+++ resolved
@@ -1,18 +1,15 @@
 # Unreleased
 
-<<<<<<< HEAD
 ## Expressions
 - Added support for boolean `==` and `!=` expressions, which can be used for things like negating expressions.
 
 ### DatePicker/TimePicker
 - Fixed an Uno reflection bug that caused these pickers to crash in preview.
-=======
 ### ScrollView
 - Fixed bug where ScrollView's inside a NativeViewHost would scroll to fast
 - Fixed bug where the scrolling indicator in a native ScrollView would not show on iOS
 - Added `ContentSize` property on the `Fuse.Controls.Native.IScrollViewHost` interface. Needed by iOS to layout the native scrollview correctly
 
->>>>>>> 6639735c
 
 # 1.6
 
