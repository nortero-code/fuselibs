# Unreleased

<<<<<<< HEAD
## WrapPanel
- Added possibility to use `RowAlignment` to align the elements in the major direction of the `WrapPanel` as well as in the minor.
=======
## Triggers
- Several triggers were modified to properly look up the tree for a target node, whereas previously they may have only checked the immediate parent. The affected triggers are `BringIntoView`, `Show`,`Hide`,`Collapse`, `Toggle`, `TransitionState`, `Callback`, `CancelInteractions`, `Stop`, `Play`, `Resume`, `Pause`, `TransitionLayout`, `BringToFront`, `SendToBack`, `EvaluateJS`, `RaiseUserEvent`, `ScrollTo`. This should only change previous behavior if the action was previously configured incorrectly and did nothing or already found the wrong node. Many of the actions have a `Target` to target a specific node, or `TargetNode` to specify where the search begins.
- Changed/fixed `Trigger` to provide the trigger itself as the target node to a `TriggerAction`, previously it'd provide the parent of the trigger. The old behaviour was due to an old tree structure. This should have been updated a long time ago. This allows actions to reference the trigger in which they are contained. If you've created a custom Uno `TriggerAction` and need the old behaviour modify your `Perform(Node target)` to use `target.Parent`. Triggers should in general scan upwards from the target node.

>>>>>>> 77ac88ac
## Image
- Fixed issue where an `<Image />` could fail to display inside a `<NativeViewHost />` on iOS

## Router
- Added `findRouter` function making it easier to use a router in a page deep inside the UI
- Fixed and issue where relative paths and nested `Router` gave an error about unknown paths

## UX Expressions (Uno-level)
- Introduced support for variable arguments to UX functions - inherit from the `Fuse.Reactive.VarArgFunction` class.
- The classes `Vector2`, `Vector3` and `Vector4` in `Fuse.Reactive` are now removed and replaced with the general purpose, variable-argument version `Vector` instead. This ensures vectors of any length are treated the same way. This is backwards incompatible in the unlikely case of having used these classes explicitly from Uno code.
- Added support for name-value pair syntax: `name: value`. Can be used for JSON-like object notation and named arguments in custom functions.

## Templates
- Added `Identity` and `IdentityKey` to `Each`. This allows created visuals to be reused when replaced with `replaceAt` or `replaceAll` in an Observable.
- Triggers may now use templates which will be instantiated and added to the parent when active (like a node child).
	<WhileActive>
		<Circle ux:Generate="Template" Color="#AFA" Width="50" Height="50" Alignment="BottomRight"/>
	</WhileActive>
- Added templates to `NodeGroup`, which can now be used in `Each.TemplateSource` and `Instance.TemplateSource`
- `Each`, using `TemplateSource`, will no longer respond to template changes after rooting. This was done to simplify the code, and to support alternate sources, and is a minor perf improvement. It's not likely to affect any code since it didn't work correctly, and there's no way in UX to modify templates after rooting.
- A memory leak was fixed by changing `Instantiator.TemplateSource` to a WeakReference. Only if you assigned this property a temporary value in Uno would this change impact your code.
- Clarified/fixed some issues with how `Each`/`Instances` handled default templates. Previously if no matching template was found all the specified templates, or a subset, might have erronously been used. Now, as was always intended, if you use `MatchKey` and wish to have a default template you must specifiy `ux:DefaultTemplate="true"` on the default template. You cannot have multiple fallback templates, just as you can have only one template of a particular name.
- If a `ux:DefaultTemplate="true"` is specified it will be the template that is used; the complete list of templates will not be used.

## Fuse.Share
- Fixed issue where using Fuse.Share would crash on iPad. Users must provide a position for spawn origin for the share popover. Check the Fuse.Share docs for more details.
- Made iOS implementation internal, this was never ment to be public in the first place

## Optimizations
- Optimized hit testing calculations. Improves scrolling in large scroll views with deep trees inside, among other things.
- Optimized redundant OpenGL rendertarget operations. Gives speedups on some platforms.
- Optimized invalidation strategy for transforms, to avoid subtree traversion. This improves performance generally when animating large subtrees (e.g. scrollviews).
- Backwards incompatible optimization change: The `protected virtual void Visual.OnInvalidateWorldTransform()` method was removed. The contract of this method was very expensive to implement as it had to be called on all nodes, just in case it was overridden somewhere. If you have custom Uno code relying on this method (unlikely), then please rewrite to explicitly subscribe to the `Visual.WorldTransformInvalidated` event instead, like so: Override `OnRooted` and do `WorldTransformInvalidated += OnInvalidateWorldTransform;`, Override `OnUnrooted` and to `WorldTransformInvalidated -= OnInvalidateWorldTransform;`, then rewrite `protected override void OnInvalidateWorldTransform()` to `void OnInvalidateWorldTransform(object sender, EventArgs args)`
- To improve rendering speed, Fuse no longer checks for OpenGL errors in release builds in some performance-critical code paths  
- Improved perceived ScrollView performance by preventing caching while pointers are pressed on them, avoiding inconsistent framerates.
- Fixed a bug which prevented elements like `Image` to use fast-track rendering in trivial cases with opacity (avoids render to texture).

## Multitouch
- Fixed issue where during multitouch all input would stop if one finger was lifted.
- Added the option to opt-out of automatic handling of touch events when implementing a native view.

## Attract
- Added the `attract` feature, which was previously only in premiumlibs. This provides a much simpler syntax for animation than the `Attractor` behavior.

## Gesture
- The experimental `IGesture` interface has changed. 
  * The `Significance`, `Priority` and `PriotityAdjustment` have been merged into the single `GetPriority` function.
  * `OnCapture` is changed to `OnCaptureChanged` and provides the previous capture state 
- `Clicked`, `DoubleClicked`, `Tapped`, `DoubleTapped`, and `LongPressed` have been corrected to only detect the primary "first" pointer press. If you'd like to accept any pointer index add `PointerIndex="Any"` to the gesture.
    <Clicked PointerIndex="Any"/>
- `SwipeGesture`, `ScrollView`, `LinearRangeBehaviour` (`Slider`), `CircularRangeBehaviour`, `Clicked`, `Tapped`, `DoubleClicked`, `DoubleTapped`, `LongPressed`, `WhilePressed` all use the gesture system now. They have a `GesturePriority` property which can be used to adjust relative priorities -- though mostly the defaults should be fine.
- The `SwipeGesture.GesturePriority` default is changed from `High` to `Low`. This better fits with how the priorities should work together in a typical app and in general shouldn't affect any usual layouts. You can alter the priority with `GesturePriority="High"`

## Each Reuse
- Added `Reuse` to `Each` allowing the reuse of nodes
- Added `OnChildMoved` to `Visual`. Anything implementing `OnChildAdded` or `OnChildRemoved` will likely need to implement `OnChildMoved` as well. This happens when a child's position in `Children` list changes.
- Added `OnChildMovedWhileRooted` to `IParentObserver`

## UX Expression improvements
- Added `parameter(page)` function which returns the routing parameter of the page parsed as an JSON string.
- UX expressions now support arbitrary array lookups, e.g. `{someArray[index+3]}`. The same syntax can also be used with string keys, e.g `{someObject[someKey]}`. The lookup is fully reactive - both the collection and the key/index can change.

## JavaScript Dependency Injection
- Added support for injecting UX expressions into `<JavaScript>` tags using the `dep` XML namespace. See docs on `JavaScript.Dependencies` for details.

## WhileVisibleInScrollView
- Added `How` property to `WhileVisibleInScrollView` trigger that accepts values `Partial` (default) and `Full`. When set to `Full`, the trigger is only active when the whole element bounds are inside view.


# 1.1

### Fuse.Share
- Fixed a crash in the iOS implementation for Fuse.Share that could happen on iPad.


## 1.1.0

### WhileActive
- Fixed a crash in the rooting of certain tree structures using any of the Navigation triggers such as `WhileActive`

### Fuse.ImageTools
- Fixed bug preventing handling of `KEEP_ASPECT` resize mode on Android when using ImageTools.resize 

### Fuse.Camera
- iOS: Fixed crash when using Fuse.Camera alongside `<iOS.StatusBarConfig IsVisible="false" />`

### Fuse.Launchers
- Fixed bug on iOS where URIs were incorrectly encoded, leading to some input with reserved URI-characters misbehaving.

### ImageTools
- Fixed bug in Android implementation that could result in errors due to prematurely recycled bitmaps

### FuseJS/Bundle
- Added `.list()` to fetch a list of all bundled files
- Added `.readBuffer()` to read a bundle as an ArrayBuffer
- Added `.extract()` to write a bundled file into a destination path

### Image
- A failed to load Image with a Url will now try again when the Url is used again in a new Image
- Added `reload` and `retry` JavaScript functions on `Image` to allow reloading failed images.
- Fixed infinite recursion bug that could happen if a MemoryPolicy is set on a MultiDensityImageSource

### ScrollingAnimation
- Fixed issue where the animation could become out of sync if the properties on ScrollingAnimation were updated.

### macOS SIGILL problems
- Updated the bundled Freetype library on macOS to now (again) include both 32-bit and 64-bit symbols, which fixes an issue where .NET and preview builds would crash with a SIGILL at startup when running on older Mac models.
- Updated the bundled libjpeg, libpng, Freetype, and SDL2 libaries for macOS to not use AVX instructions, since they are incompatible with the CPUs in some older Mac models. This fixes an issue with SIGILLs in native builds.

### Native
- Added feature toggle for implicit `GraphicsView`. If you are making an app using only Native UI disabling the implicit `GraphicsView` can increase performance. Disable the `GraphicsView` by defining `DISABLE_IMPLICIT_GRAPHICSVIEW` when building. For example `uno build -t=ios -DDISABLE_IMPLICIT_GRAPHICSVIEW`

### Gestures
- Fuse.Input.Gesture now only has an internal constructor. This means that external code can't instantiate it. But before, they already couldn't do so in a *meaningful* way, so this shouldn't really affect any applications.

### Native TextInput
- Fixed issue where focusing a `<TextInput />` or `<TextView />` by tapping it would not update the caret position accordingly. 

### Route Navigation Triggers
- `Activated`, `Deactivated`, `WhileActive`, `WhileInactve` have all been fixed when used inside nested navigation. Previously they would only consider the local navigation, not the entire tree. If the old behavior is still desired you can set the `Path="Local"` option on the navigation.
- `Activated`, `Deactivated` have been fixed to only trigger when the navigation is again stable. If you'd instead like to trigger the moment the active page changes, which is closest to the previous undefined behavior, set `When="Immediate"`
- The `NavigationPageProxy` use pattern has changed. `Rooted` is removed, `Unrooted` is now `Dispose`, and the constructor takes the parent argument. This encourages a safer use (avoiding leaks).

### MapView
- Support MapMarker icon anchor X/Y/File properties when setting MapMarkers via JS
- Added `<MapMarker Tapped="{myHandler}"/>` to retain the data context for each tapped marker.
- Added `<MapView AllowScroll="false"/>` to disable the user panning and scrolling around.
- Fixed a bug causing crashes on iPhone 5s devices when using `ShowMyLocation="true"`

### WebView
- Added `<WebView ScrollEnabled="false"/>` to disable the user panning and scrolling around.

### Fuse.Box / Fuse.Ray
- Uno.Geometry.Box and Uno.Geometry.Ray has been replaced with Fuse.Box and Fuse.Ray.

### MemoryPolicy
- Added `QuickUnload` memory policy to keep data in memory for as short as possible.

### ImageTools
- Added supported for encoding/decoding images to/from base64 on DotNet platforms, including Windows and Mac OS X.

### Bugfixes
- Fixes a bug where the app would crash if a databinding resolved to an incompatible type (e.g. binding a number property to a boolean value). (Marshal.TryConvertTo would throw exception instead of fail gracefully).

### Fuse.Controls.Video
- Fixed a bug where HLS streams would become zero-sized on iOS.

### Expression functions
- added `index` and `offsetIndex` as funtions to get the position of an element inside an `Each`
- added functions `mod`, `even`, `odd`, and `alternate` to complement the index functions. These allow visually grouping elements on the screen based on their index.
- added trigonometric math functions `sin`, `cos`, `tan`, `asin`, `acos`, `atan`, `atan2`, `radiansToDegrees`, `degreesToRadians`
- added math functions `abs`, `sqrt`, `ceil`, `floor`, `exp`, `exp2`, `fract`,`log`, `log2`, `sign`, `pow`, `round`, `trunc`, `clamp`
- added `lerp` function for linear interpolation between values


# 1.0

## 1.0.4

### GraphicsView
- Fixed issue where apps would not redraw when returning to Foreground

### ScrollView
- Fixed possible nullref in Scroller that could happen in certain cases while scrolling a ScrollView
- Fixed nullref in Scroll that could happen if there are any pending LostCapture callbacks after the Scroller is Unrooted

### Fuse.Elements
- Fixed an issue where the rendering of one element could bleed into the rendering of another element under some very specific circumstances.


## 1.0.3

### ColumnLayout
- Fixed an issue that would result in a broken layout if a `Sizing="Fill"` was used there wasn't enough space for one column.

### Bug in Container
- Fixed bug in Container which caused crash when the container had no subtree nodes. This caused the Fuse.MaterialDesign community package to stop working.

### Fuse.Controls.Video
- Fixed a bug where we would trigger errors on Android if a live-stream was seeked or paused.

### Experimental.TextureLoader
- Fixed an issue when loading images bigger than the maximum texture-size. Instead of failing, the image gets down-scaled so it fits.


## 1.0.2

This release only upgraded Uno.


## 1.0.1

### Fuse.Elements
- Fixed a bug where elements with many children and some of them were rotated, the rotated elements would appear in the wrong location.


## 1.0.0

### iOS
- Fix bug which could cause visual glitches the first time rotating from Portrait to Landscape

### Fuse.Reactive
- The interfaces `IObservable`, `ISubscriber` and `IObserver` are no longer public (affects any class that implements them). These were made accidentally public in Fuse 0.36. These need to be internal in order to allow behind-the scenes optimizations going forward.

### Bugfixes
- Fixes a bug (regression in 0.36) where functions could not be used as data context in event callbacks.
- Fixed a bug where strings like `"20%"` did not marshal correctly to `Size` when databound.
- Fixed a defect in expression functions `x,y,width,height`, they will not use the correct size if referring to an element that already has a layout

### Instance/Each/Deferred
- Changes to the items will not be collected and new items added once per frame. This avoids certain processing bottlenecks. This should not cause any backwards incompatibilties, though the option `Defer="Immediate"` is available to get the previous behavior.
- `Defer="Deferred"` on `Instance`/`Each` allows the deferred creation of nodes without the need for a `Deferred` node
- `Deferred` now has an implied priority based on the node depth. Items with equal `Priority` will now be ordered based on tree depth: deeper nodes come first.

### Page busy
- A `Page` will now be busy for the first frame (or two) after it is prepared. This will block the `Navigator` from starting the transition during those frames, which should improve first frame jerkyness. The `PrepareBusy` property can be set to `None` to disable this behaviour.

### Text edit controls
- Fixed the behaviour of placeholder text in the text renderer used when targeting desktop. The placeholder text is now always visible when there is no text in the text control, even when it has focus.

### GeoLocation
- The GeoLocation module no longer throws an exception if there are no listeners to the `"error"` event when there is an error.
- Fixed an omission that meant that the old way of listening to GeoLocation events (using `GeoLocation.onChanged = ...` instead of the recommended `EventEmitter` `GeoLocation.on("changed", ...)`) did not work.

### Stroke
- The `Stroke` will no longer emit property changed events for its Brush unless it is pinned. This is not anticipated to be an issue for any projects.

### Fuse.Version
- A new static Uno class has been introduced, called `Fuse.Version`. It contains fields for the major, minor and patch-version, as well as a string with the full version number.

### Native
- Add implementation for `android.view.TextureView` to better support multiple `<GraphicsView />`'s and `<NativeViewHost />`'s on Android. 

### Container
- In order to fix a memory leak in `Container` the pre-rooting structure was changed. Children of the container will not be children of the `Subtree` until rooted. It is not believed this will have any noticable effect; other features, like Trigger, also work this way.

### Gestures
- Extended the ability of gestures at multiple levels in the UI tree to cooperate, or take priority
- SwipeGesture now has priority over ScrollView, even if in an ancestor node
- Edge swipes have priority over directional swipes, regardless of the node they are in
- Removed `SwipeType.Continuous` as it did not work correctly and wouldn't fulfill the known use-case even if it did. Consider using `Auto` instead.
- Deprecated public access to the `Scroller` class. This is an internal class and should not be used. All functionality is accessible via `ScrollView`
- Added `SwipeGesture.GesturePriority` and `ScrollView.GesturePriority` to adjust priorities
- Fixed an issue where a higher level capture where preempt one lower in the UI tree

### Visual
- The `then` argument to `BeginRemoveChild` is now an `Action<Node>` to provide the node to the callback. Add an `Node child` argument to the callback function.

### ImageTools
- Changed the algorithm for creating new file names for temporary images. Previously this used a date format that caused problems when several images were created in sub-second intervals, breaking custom map marker icons, for instance.
- Fixed a memory leak that occured when resizing multiple images one after another.

### Vector drawing
A new vector drawing system has been added to Fuse. This allows drawing of curves, shapes, and simple vector images.
- Added `Curve` which allows drawing of lines and polygons. `CurvePoint` can be used to bind to JavaScript observables and servers as the basis for drawing line graphs
- Reintroduced `Path`, `Ellipse`, `Star` and `RegularPolygon`. These are all backed by the new vector system.
- Added several options to `Ellipse` to allow drawing wedges, like with `Circle`
- Added `Arc` for drawing the outside edge of an `Ellipse`
- Added elliptic arc support to `Path` to support more SVG path data
- Removed `FitMode.StrokeMaximum` and `FitMode.ShrinkToStroke` as they could not be reliably supported or behave in a reasonable fashion. To fit accounting for stroke use a wrapping panel with padding instead.
- Removed `Path.ScaleMode` as stroke scaling is not supported as it was before
- Remove the `Fuse.Drawing.Polygons` and `Fuse.Drawing.Paths` packages. Their functionality has been replaced by the new vector system
- `Fuse.Controls.FillRule` has moved to `Fuse.Drawing.FillRule`

### Default Fonts
- Added the following default-fonts, that can be used like so `<Text Font="Bold" FontSize="30">This is some bold text</Text>`:
  * `Thin`
  * `Light`
  * `Regular`
  * `Medium`
  * `Bold`
  * `ThinItalic`
  * `LightItalic`
  * `Italic`
  * `MediumItalic`
  * `BoldItalic`

### Fuse.Audio
- Due to a bug in Mono we have temporarily removed support for PlaySound in preview on OSX.

### MapView
- Fixed a bug causing crashes on iPhone 5s devices when using `ShowMyLocation="true"`

### ImageFill
- Fixed a bug where the `MemoryPolicy` given would not be correctly used.


## Old

See [the commit history for this file](https://github.com/fusetools/fuselibs-public/commits/master/CHANGELOG.md) for older entries.

<|MERGE_RESOLUTION|>--- conflicted
+++ resolved
@@ -1,14 +1,12 @@
 # Unreleased
 
-<<<<<<< HEAD
 ## WrapPanel
 - Added possibility to use `RowAlignment` to align the elements in the major direction of the `WrapPanel` as well as in the minor.
-=======
+
 ## Triggers
 - Several triggers were modified to properly look up the tree for a target node, whereas previously they may have only checked the immediate parent. The affected triggers are `BringIntoView`, `Show`,`Hide`,`Collapse`, `Toggle`, `TransitionState`, `Callback`, `CancelInteractions`, `Stop`, `Play`, `Resume`, `Pause`, `TransitionLayout`, `BringToFront`, `SendToBack`, `EvaluateJS`, `RaiseUserEvent`, `ScrollTo`. This should only change previous behavior if the action was previously configured incorrectly and did nothing or already found the wrong node. Many of the actions have a `Target` to target a specific node, or `TargetNode` to specify where the search begins.
 - Changed/fixed `Trigger` to provide the trigger itself as the target node to a `TriggerAction`, previously it'd provide the parent of the trigger. The old behaviour was due to an old tree structure. This should have been updated a long time ago. This allows actions to reference the trigger in which they are contained. If you've created a custom Uno `TriggerAction` and need the old behaviour modify your `Perform(Node target)` to use `target.Parent`. Triggers should in general scan upwards from the target node.
 
->>>>>>> 77ac88ac
 ## Image
 - Fixed issue where an `<Image />` could fail to display inside a `<NativeViewHost />` on iOS
 
