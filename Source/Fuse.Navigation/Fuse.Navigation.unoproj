--- conflicted
+++ resolved
@@ -3,11 +3,7 @@
   "Description": "Library of common trigger behaviors for UIs",
   "Publisher": "Fusetools AS",
   "Title": "Fuse.Triggers",
-<<<<<<< HEAD
-  "Version": "1.6.2",
-=======
   "Version": "1.6.0",
->>>>>>> 84d8497f
   "Package": {
     "ProjectUrl": "https://fusetools.com"
   },
