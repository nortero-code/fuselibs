using Uno;

namespace Fuse
{
	public sealed class PendingRemoveVisual : IUpdateListener
	{
		public Visual Parent { get; private set; }
		public Visual Child { get; private set; }

		Action<Node> _then;

		internal PendingRemoveVisual(Visual child, Visual parent, Action<Node> then)
		{
			Parent = parent;
			Child = child;
			_then = then;
		}

		int subscribers = 0;
		public void AddSubscriber()
		{
			subscribers++;
		}

		public void RemoveSubscriber()
		{
			subscribers--;
			if (subscribers == 0)
			{
				Remove();
			}
		}

		public bool HasSubscribers
		{
			get { return subscribers > 0; }
		}

		bool _done;
		public void Remove()
		{
			if (_done)
				return;
			
			if (_then != null) _then(Child);
			_done = true;
			Child.ConcludePendingRemove();
		}
		
		void IUpdateListener.Update()
		{
			Remove();
		}
	}
	
	public interface IBeginRemoveVisualListener
	{
		void OnBeginRemoveVisual(PendingRemoveVisual pr);
	}

	public partial class Visual
	{
		/** Begins removing a given visual, playing all @RemovedAnimations before actual removal. */
		public void BeginRemoveVisual(Visual child, Action<Node> then = null)
		{
			if (!IsRootingCompleted)
			{
				Children.Remove(child);
				if (then != null) then(child);
				return;
			}
			
			if (!Children.Contains(child))
				return;
				
			//refer to the issue, this needs to be fixed better
			//https://github.com/fusetools/fuselibs/issues/1966
			if (child.HasBit(FastProperty1.PendingRemove))
				return;
			
			var args = new PendingRemoveVisual(child, this, then);

			child.OnBeginRemoveVisual(args);

			if (args.HasSubscribers)
			{
				InvalidateLayout();
			}
			else
			{
<<<<<<< HEAD
				UpdateManager.AddDeferredAction(args);
=======
				args.Remove();
>>>>>>> 244930d4
			}
		}

		/** Begins removing a given node, playing all @RemovedAnimations before actual removal. */
		public void BeginRemoveChild(Node n, Action<Node> then = null)
		{
			var v = n as Visual;
			if (v != null) BeginRemoveVisual(v, then);
			else 
			{
				Children.Remove(n);
				if (then != null) then(n);
			}
		}
		
		protected void OnBeginRemoveVisual(PendingRemoveVisual args)
		{
			SetBit(FastProperty1.PendingRemove, true);

			for (int i = 0; i < Children.Count; i++)
			{
				var rvl = Children[i] as IBeginRemoveVisualListener;
				if (rvl != null) rvl.OnBeginRemoveVisual(args);
			}
		}

		internal void CancelPendingRemove()
		{
			if (HasBit(FastProperty1.PendingRemove))
			{
				SetBit(FastProperty1.PendingRemove, false);
			}
		}

		internal void ConcludePendingRemove()
		{
			if (HasBit(FastProperty1.PendingRemove))
			{
				Parent.Children.Remove(this);
				SetBit(FastProperty1.PendingRemove, false);
			}
		}

		public bool HasPendingRemove { get { return HasBit(FastProperty1.PendingRemove); } }
	}
}<|MERGE_RESOLUTION|>--- conflicted
+++ resolved
@@ -88,11 +88,7 @@
 			}
 			else
 			{
-<<<<<<< HEAD
 				UpdateManager.AddDeferredAction(args);
-=======
-				args.Remove();
->>>>>>> 244930d4
 			}
 		}
 
