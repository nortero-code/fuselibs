{
  "Copyright": "Copyright (c) Fusetools AS 2017",
  "Description": "Framework for reactive programming",
  "Publisher": "Fusetools AS",
  "Version": "1.0.1",
  "Package": {
    "ProjectUrl": "https://fusetools.com"
  },
  "Packages": [
    "Uno.Collections",
    "Uno.Data.Json",
    "Uno.Net.Http",
    "Uno.Testing",
    "Uno.Threading",
  ],
  "Projects": [
    "../Fuse.Common/Fuse.Common.unoproj",
    "../Fuse.Nodes/Fuse.Nodes.unoproj"
  ],
  "InternalsVisibleTo": [
    "Fuse.Common.Test.Helpers",
    "Fuse.Reactive.Bindings",
    "Fuse.Reactive.Expressions",
    "Fuse.Reactive.JavaScript",
    "Fuse.Reactive.Test",
    "Fuse.Scripting.Test",
<<<<<<< HEAD
    "Fuse.Selection",
    "FuseTest"
=======
    "Fuse.Common.Test.Helpers",
    "Fuse.Charting",
    "FuseTest",
    "Fabric"
>>>>>>> 52373b9c
  ],
  "Includes": [
    "*"
  ]
}<|MERGE_RESOLUTION|>--- conflicted
+++ resolved
@@ -24,15 +24,11 @@
     "Fuse.Reactive.JavaScript",
     "Fuse.Reactive.Test",
     "Fuse.Scripting.Test",
-<<<<<<< HEAD
     "Fuse.Selection",
-    "FuseTest"
-=======
     "Fuse.Common.Test.Helpers",
     "Fuse.Charting",
     "FuseTest",
     "Fabric"
->>>>>>> 52373b9c
   ],
   "Includes": [
     "*"
