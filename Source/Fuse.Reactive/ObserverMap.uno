using Uno;
using Uno.Collections;

namespace Fuse.Reactive
{
	//UNO: Cast to IArray was failing if this class is declared inside ObserverMap
	//https://github.com/fusetools/uno/issues/1321
	class UnmappedView<T> : IArray where T : class
	{
		ObserverMap<T> _source;
		public UnmappedView( ObserverMap<T> source )
		{
			_source = source;
		}
		
		public int Length { get { return _source._list.Count; } } 
		public object this[int index] { get { return _source.UVUnmap(_source._list[index]); } }
	}
	
	/**
		A two-way mapped observable list. This serves as the outermost list: the list functions here will update the backing Observable.
	*/
	abstract class ObserverMap<T> : IObserver where T : class
	{
		internal List<T> _list = new List<T>();
		
		protected abstract T Map(object v);
		protected abstract object Unmap(T mv);
		protected virtual void OnUpdated() { }
	
		internal object UVUnmap(T mv) { return Unmap(mv); }
		
		public int Count { get { return _list.Count; } }
		public T this[int index]
		{
			get { return _list[index]; }
			set { _list[index] = value; }
		}
			
		
<<<<<<< HEAD
		IObservableArray _observable;
=======
		IArray _source;
		IObservable _observable;
>>>>>>> bfa99588
		IObserver _slave;
		ISubscription _subscription;
		IDisposable _disposable;
		
		/**
			@param obs The observable to attach to
			@param slace An optional slave observer that will also receive callbacks from the observable. 
				This allows that slave to behave as a part of this map, rather than subscribing and getting
				copies of the events. This is important especially when this map updates the observable,
				we don't want the slave getting events for that.
		*/
<<<<<<< HEAD
		public void Attach( IObservableArray obs, IObserver slave ) 
		{
			Detach();
			_observable = obs;
			_slave = slave;
			_disposable = _observable.Subscribe(this);
			_subscription = _disposable as ISubscription;
			if (_subscription == null)
				Fuse.Diagnostics.InternalError( "An observable with write-back is expected", this );
=======
		public void Attach( IArray src, IObserver slave = null ) 
		{
			Detach();
			_source = src;
			_observable = src as IObservable;

			//TODO (feature-Models branch). This class doesn't want feedback from `Subscribe` so it
			//checks _subscription == null on all callback fucntions. The feature-Models branch has this
			//fixed and those checks could be removed.
			if (_observable != null)
				_subscription = _observable.Subscribe(this);
>>>>>>> bfa99588
				
			//treat the bound observable as the source-of-truth
			((IObserver)this).OnNewAll(src);
			
			//set after call to OnNewAll since Attach should not generate a callback
			_slave = slave;	
		}
		
		public void Detach()
		{
			if (_disposable != null)
			{
				_disposable.Dispose();
				_disposable = null;
			}
			_subscription = null;
			_observable = null;
			_source = null;
			_slave = null;
		}
		
		public void Add( T value )
		{
			_list.Add(value);
			UpdateBacking();
		}
		
		public void RemoveAt( int index )
		{
			_list.RemoveAt(index);
			UpdateBacking();
		}
		
		public void Insert( int index, T value )
		{
			_list.Insert(index, value);
			UpdateBacking();
		}
		
		public void Clear()
		{
			_list.Clear();
			UpdateBacking();
		}
		
		void UpdateBacking()
		{
			if (_subscription == null)
				return;
	
			IArray uv = 	new UnmappedView<T>(this);
			_subscription.ReplaceAllExclusive( uv );	
		}
		
		void IObserver.OnClear()
		{
			if (_subscription == null) return; //workaround, see Attach
			
			_list.Clear();
			OnUpdated();
			
			if (_slave != null)
				_slave.OnClear();
		}
		
		void IObserver.OnNewAll(IArray values)
		{
			if (_subscription == null) return; //workaround, see Attach
			
			_list.Clear();
			for (int i=0; i < values.Length;  ++i)
				_list.Add( Map(values[i]) );
			OnUpdated();
			
			if (_slave != null)
				_slave.OnNewAll(values);
		}
		
		void IObserver.OnNewAt(int index, object newValue)
		{
			if (_subscription == null) return; //workaround, see Attach
		
			_list[index] = Map(newValue);
			OnUpdated();
			
			if (_slave != null)
				_slave.OnNewAt(index, newValue);
		}
		
		void IObserver.OnSet(object newValue)
		{
			if (_subscription == null) return; //workaround, see Attach
		
			_list.Clear();
			_list.Add( Map(newValue) );
			OnUpdated();
			
			if (_slave != null)
				_slave.OnSet(newValue);
		}
		
		void IObserver.OnAdd(object addedValue)
		{
			if (_subscription == null) return; //workaround, see Attach

			_list.Add( Map(addedValue) );
			OnUpdated();
			
			if (_slave != null)
				_slave.OnAdd(addedValue);
		}
		
		void IObserver.OnRemoveAt(int index)
		{
			if (_subscription == null) return; //workaround, see Attach
		
			_list.RemoveAt(index);
			OnUpdated();
			
			if (_slave != null)
				_slave.OnRemoveAt(index);
		}
		
		void IObserver.OnInsertAt(int index, object value)
		{
			if (_subscription == null) return; //workaround, see Attach
		
			_list.Insert(index, Map(value));
			OnUpdated();
			
			if (_slave != null)
				_slave.OnInsertAt(index, value);
		}
		
		void IObserver.OnFailed(string message)
		{
			if (_subscription == null) return; //workaround, see Attach
		
			_list.Clear();
			OnUpdated();
			
			if (_slave != null)
				_slave.OnFailed(message);
		}
	}
}
	<|MERGE_RESOLUTION|>--- conflicted
+++ resolved
@@ -38,12 +38,8 @@
 		}
 			
 		
-<<<<<<< HEAD
 		IObservableArray _observable;
-=======
 		IArray _source;
-		IObservable _observable;
->>>>>>> bfa99588
 		IObserver _slave;
 		ISubscription _subscription;
 		IDisposable _disposable;
@@ -55,30 +51,23 @@
 				copies of the events. This is important especially when this map updates the observable,
 				we don't want the slave getting events for that.
 		*/
-<<<<<<< HEAD
-		public void Attach( IObservableArray obs, IObserver slave ) 
-		{
-			Detach();
-			_observable = obs;
-			_slave = slave;
-			_disposable = _observable.Subscribe(this);
-			_subscription = _disposable as ISubscription;
-			if (_subscription == null)
-				Fuse.Diagnostics.InternalError( "An observable with write-back is expected", this );
-=======
 		public void Attach( IArray src, IObserver slave = null ) 
 		{
 			Detach();
 			_source = src;
-			_observable = src as IObservable;
+			_observable = src as IObservableArray;
 
 			//TODO (feature-Models branch). This class doesn't want feedback from `Subscribe` so it
 			//checks _subscription == null on all callback fucntions. The feature-Models branch has this
 			//fixed and those checks could be removed.
 			if (_observable != null)
-				_subscription = _observable.Subscribe(this);
->>>>>>> bfa99588
-				
+			{
+				_disposable = _observable.Subscribe(this);
+				_subscription = _disposable as ISubscription;
+				if (_subscription == null)
+					Fuse.Diagnostics.InternalError( "An observable with write-back is expected", this );
+			}
+			
 			//treat the bound observable as the source-of-truth
 			((IObserver)this).OnNewAll(src);
 			
