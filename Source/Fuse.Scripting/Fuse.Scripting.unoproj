{
  "Copyright": "Copyright (c) Fusetools AS 2017",
  "Description": "Abstract scripting framework",
  "Publisher": "Fusetools AS",
<<<<<<< HEAD
  "Version": "1.8.0-rc1",
=======
  "Version": "1.7.4",
>>>>>>> 7e33f373
  "Package": {
    "ProjectUrl": "https://fusetools.com"
  },
  "InternalsVisibleTo": [
    "Fuse.Scripting.JavaScript",
    "Fuse.Nodes"
  ],
  "Packages": [
    "Uno.Collections",
    "Uno.Threading"
  ],
  "Projects": [
    "../Fuse.Common/Fuse.Common.unoproj",
    "../Fuse.Marshal/Fuse.Marshal.unoproj"
  ],
  "Includes": [
    "**.uno:Source"
  ]
}<|MERGE_RESOLUTION|>--- conflicted
+++ resolved
@@ -2,11 +2,7 @@
   "Copyright": "Copyright (c) Fusetools AS 2017",
   "Description": "Abstract scripting framework",
   "Publisher": "Fusetools AS",
-<<<<<<< HEAD
   "Version": "1.8.0-rc1",
-=======
-  "Version": "1.7.4",
->>>>>>> 7e33f373
   "Package": {
     "ProjectUrl": "https://fusetools.com"
   },
