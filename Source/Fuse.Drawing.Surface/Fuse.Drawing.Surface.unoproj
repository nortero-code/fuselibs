{
  "Copyright": "Copyright (c) Fusetools AS 2017",
  "Description": "Library of vector drawing and surface",
  "Publisher": "Fusetools AS",
  "Title": "Fuse.Drawing.Surface",
<<<<<<< HEAD
  "Version": "1.6.2",
=======
  "Version": "1.6.0",
>>>>>>> 84d8497f
  "InternalsVisibleTo": [
    "Fuse.Controls.Panels",
    "Fuse.Controls.Primitives",
    "Fuse.Drawing.Surface.Test",
    "Fuse.Controls.Native",
  ],
  "Packages": [
    "Uno.Collections",
  ],
  "Projects": [
    "../Fuse.Common/Fuse.Common.unoproj",
    "../Fuse.Nodes/Fuse.Nodes.unoproj",
    "../Fuse.Drawing.Planar/Fuse.Drawing.Planar.unoproj",
    "../Fuse.Drawing.Primitives/Fuse.Drawing.Primitives.unoproj",
    "../Fuse.Drawing/Fuse.Drawing.unoproj",
    "../Fuse.Elements/Fuse.Elements.unoproj",
  ],
  "Includes": [
    "*",
    "CoreGraphics/CoreGraphicsLib.h:CHeader:iOS||OSX",
    "Android/LinearGradientStore.java:Java:Android",
    "Android/GraphicsSurfaceContext.java:Java:Android",
  ],
  "Excludes": [
    "Tests/",
  ]
}<|MERGE_RESOLUTION|>--- conflicted
+++ resolved
@@ -3,11 +3,7 @@
   "Description": "Library of vector drawing and surface",
   "Publisher": "Fusetools AS",
   "Title": "Fuse.Drawing.Surface",
-<<<<<<< HEAD
-  "Version": "1.6.2",
-=======
   "Version": "1.6.0",
->>>>>>> 84d8497f
   "InternalsVisibleTo": [
     "Fuse.Controls.Panels",
     "Fuse.Controls.Primitives",
