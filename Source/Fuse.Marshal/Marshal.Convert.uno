using Uno;
using Uno.UX;
using Uno.Collections;

namespace Fuse
{
	public static partial class Marshal
	{
		public interface IConverter
		{
			bool CanConvert(Type t);
			object TryConvert(Type t, object o);
		}

		static List<IConverter> _converters = new List<IConverter>();
		public static void AddConverter(IConverter conv)
		{
			_converters.Add(conv);
		}

<<<<<<< HEAD
		/**
			Be aware that this returns `true` if the input is null.
=======
		/** Attempts to convert the given object to the given type. 

			The conversion is performed using optimistic and relaxed conversion rules.

			This method will not throw exceptions if conversion fails, but instead return false. Returns true if conversion succeededs.

			@param t The type to convert to
			@param o The object to attempt to convert to type `t`.
			@param res A reference to the variable that will receive the converted value.
			@param diagnosticSource If not null, a diagnostic UserError will be reported if conversion fails, with this object as the source.
>>>>>>> b97dc6b7
		*/
		public static bool TryConvertTo(Type t, object o, out object res, object diagnosticSource = null)
		{
			if (o == null) 
			{
				res = null;
				return true;
			}

			try
			{
				if (t == typeof(double)) { res = ToDouble(o); return true; }
				else if (t == typeof(string)) { res = o.ToString(); return true; }
				else if (t == typeof(Selector)) { res = (Selector)o.ToString(); return true; }
				else if (t == typeof(float)) { res = ToFloat(o); return true; }
				else if (t == typeof(int)) { res = ToInt(o); return true; }
				else if (t == typeof(bool)) { res = ToBool(o); return true; }
				else if (t == typeof(Size)) { res = ToSize(o); return true; }
				else if (t == typeof(Size2)) { res = ToSize2(o); return true; }
				else if (t == typeof(float2)) { res = ToFloat2(o); return true; }
				else if (t == typeof(float3)) { res = ToFloat3(o); return true; }
				else if (t == typeof(float4)) { res = ToFloat4(o); return true; }
				else if (t.IsEnum && o is string) { res = Uno.Enum.Parse(t, (string)o); return true; }
				else
				{
					for (int i = 0; i < _converters.Count; i++)
					{
						var c = _converters[i].TryConvert(t, o);
						if (c != null) 
						{
							res = c;
							return true;
						}
					}
				}
			}
			catch (Exception e)
			{
				// Do nothing, report diagnostic below if it fails
			}

			if (diagnosticSource != null)
				Diagnostics.UserError("Cannot convert '" + o + "' to target type '" + t + "'", diagnosticSource);

			res = null;
			return false;
		}

		/**
			Be aware this function may throw a NullReferenceException if the type cannot be converted to the desired one. It is advised to use TryToType or TryConvertTo instead.
		*/
		public static T ToType<T>(object o)
		{
			object res;
			TryConvertTo(typeof(T), o, out res);
			return (T)res;
		}

		/**
			Tries to convert to a target value. Unlike `TryConvertTo` this will return `false` if the input value is `null`.
		*/
		public static bool TryToType<T>(object o, out T res)
		{
			object ores;
			if (!TryConvertTo(typeof(T), o, out ores) || ores == null)
			{
				res = default(T);
				return false;
			}
			res = (T)ores;
			return true;
		}
		
		public static bool CanConvertClass(Type t)
		{
			for (int i = 0; i < _converters.Count; i++)
			{
				if (_converters[i].CanConvert(t)) return true;
			}
			return false;
		}
	}
}<|MERGE_RESOLUTION|>--- conflicted
+++ resolved
@@ -18,21 +18,16 @@
 			_converters.Add(conv);
 		}
 
-<<<<<<< HEAD
-		/**
-			Be aware that this returns `true` if the input is null.
-=======
 		/** Attempts to convert the given object to the given type. 
 
 			The conversion is performed using optimistic and relaxed conversion rules.
 
-			This method will not throw exceptions if conversion fails, but instead return false. Returns true if conversion succeededs.
+			This method will not throw exceptions if conversion fails, but instead return false. Returns true if conversion succeededs, or the input is null.
 
 			@param t The type to convert to
 			@param o The object to attempt to convert to type `t`.
 			@param res A reference to the variable that will receive the converted value.
 			@param diagnosticSource If not null, a diagnostic UserError will be reported if conversion fails, with this object as the source.
->>>>>>> b97dc6b7
 		*/
 		public static bool TryConvertTo(Type t, object o, out object res, object diagnosticSource = null)
 		{
