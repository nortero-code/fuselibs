{
  "Copyright": "Copyright (c) Fusetools AS 2017",
  "Description": "Content sharing API",
  "Publisher": "Fusetools AS",
<<<<<<< HEAD
  "Version": "1.6.2",
=======
  "Version": "1.6.0",
>>>>>>> 84d8497f
  "Packages": [
    "Uno.Threading",
    "Uno.Permissions",
  ],
  "Projects": [
    "../Fuse.Scripting/Fuse.Scripting.unoproj",
    "../Fuse.Nodes/Fuse.Nodes.unoproj",
    "../Fuse.Common/Fuse.Common.unoproj",
    "../Fuse.Elements/Fuse.Elements.unoproj"
  ],
  "Includes": [
    "*"
  ]
}<|MERGE_RESOLUTION|>--- conflicted
+++ resolved
@@ -2,11 +2,7 @@
   "Copyright": "Copyright (c) Fusetools AS 2017",
   "Description": "Content sharing API",
   "Publisher": "Fusetools AS",
-<<<<<<< HEAD
-  "Version": "1.6.2",
-=======
   "Version": "1.6.0",
->>>>>>> 84d8497f
   "Packages": [
     "Uno.Threading",
     "Uno.Permissions",
