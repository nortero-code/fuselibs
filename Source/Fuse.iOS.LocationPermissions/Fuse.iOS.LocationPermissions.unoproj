{
  "Copyright": "Copyright (c) Fusetools AS 2017",
  "Description": "PList entries for iOS location APIs",
  "Publisher": "Fusetools AS",
<<<<<<< HEAD
  "Version": "1.6.2",
=======
  "Version": "1.6.0",
>>>>>>> 84d8497f
  "Package": {
    "ProjectUrl": "https://fusetools.com"
  },
  "Includes": [
    "*"
  ]
}<|MERGE_RESOLUTION|>--- conflicted
+++ resolved
@@ -2,11 +2,7 @@
   "Copyright": "Copyright (c) Fusetools AS 2017",
   "Description": "PList entries for iOS location APIs",
   "Publisher": "Fusetools AS",
-<<<<<<< HEAD
-  "Version": "1.6.2",
-=======
   "Version": "1.6.0",
->>>>>>> 84d8497f
   "Package": {
     "ProjectUrl": "https://fusetools.com"
   },
